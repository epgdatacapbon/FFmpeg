FATE_UTVIDEO += fate-utvideo_rgb_left
fate-utvideo_rgb_left: CMD = framecrc -i $(TARGET_SAMPLES)/utvideo/utvideo_rgb_left.avi

FATE_UTVIDEO += fate-utvideo_rgb_median
fate-utvideo_rgb_median: CMD = framecrc -i $(TARGET_SAMPLES)/utvideo/utvideo_rgb_median.avi

FATE_UTVIDEO += fate-utvideo_rgba_left
fate-utvideo_rgba_left: CMD = framecrc -i $(TARGET_SAMPLES)/utvideo/utvideo_rgba_left.avi

FATE_UTVIDEO += fate-utvideo_rgba_median
fate-utvideo_rgba_median: CMD = framecrc -i $(TARGET_SAMPLES)/utvideo/utvideo_rgba_median.avi

FATE_UTVIDEO += fate-utvideo_rgba_single_symbol
fate-utvideo_rgba_single_symbol: CMD = framecrc -i $(TARGET_SAMPLES)/utvideo/utvideo_rgba_single_symbol.avi

FATE_UTVIDEO += fate-utvideo_yuv420_left
fate-utvideo_yuv420_left: CMD = framecrc -i $(TARGET_SAMPLES)/utvideo/utvideo_yuv420_left.avi

FATE_UTVIDEO += fate-utvideo_yuv420_median
fate-utvideo_yuv420_median: CMD = framecrc -i $(TARGET_SAMPLES)/utvideo/utvideo_yuv420_median.avi

FATE_UTVIDEO += fate-utvideo_yuv422_left
fate-utvideo_yuv422_left: CMD = framecrc -i $(TARGET_SAMPLES)/utvideo/utvideo_yuv422_left.avi

FATE_UTVIDEO += fate-utvideo_yuv422_median
fate-utvideo_yuv422_median: CMD = framecrc -i $(TARGET_SAMPLES)/utvideo/utvideo_yuv422_median.avi

FATE_SAMPLES_AVCONV-$(call DEMDEC, AVI, UTVIDEO) += $(FATE_UTVIDEO)
fate-utvideo: $(FATE_UTVIDEO)

<<<<<<< HEAD
fate-utvideoenc%: CMD = framemd5 -f image2 -vcodec pgmyuv -i $(TARGET_PATH)/tests/vsynth1/%02d.pgm -vcodec utvideo -slices 1 -sws_flags +accurate_rnd+bitexact ${OPTS}
=======
fate-utvideoenc%: CMD = framemd5 -f image2 -c:v pgmyuv -i $(TARGET_PATH)/tests/vsynth1/%02d.pgm -c:v utvideo -slices 1 -f avi -sws_flags +accurate_rnd+bitexact ${OPTS}
>>>>>>> 4141a5a2

FATE_UTVIDEOENC += fate-utvideoenc_rgba_left
fate-utvideoenc_rgba_left: OPTS = -pix_fmt rgba -pred left

FATE_UTVIDEOENC += fate-utvideoenc_rgba_median
fate-utvideoenc_rgba_median: OPTS = -pix_fmt rgba -pred median

FATE_UTVIDEOENC += fate-utvideoenc_rgba_none
fate-utvideoenc_rgba_none: OPTS = -pix_fmt rgba -pred none

FATE_UTVIDEOENC += fate-utvideoenc_rgb_left
fate-utvideoenc_rgb_left: OPTS = -pix_fmt rgb24 -pred left

FATE_UTVIDEOENC += fate-utvideoenc_rgb_median
fate-utvideoenc_rgb_median: OPTS = -pix_fmt rgb24 -pred median

FATE_UTVIDEOENC += fate-utvideoenc_rgb_none
fate-utvideoenc_rgb_none: OPTS = -pix_fmt rgb24 -pred none

FATE_UTVIDEOENC += fate-utvideoenc_yuv420_left
fate-utvideoenc_yuv420_left: OPTS = -pix_fmt yuv420p -pred left

FATE_UTVIDEOENC += fate-utvideoenc_yuv420_median
fate-utvideoenc_yuv420_median: OPTS = -pix_fmt yuv420p -pred median

FATE_UTVIDEOENC += fate-utvideoenc_yuv420_none
fate-utvideoenc_yuv420_none: OPTS = -pix_fmt yuv420p -pred none

FATE_UTVIDEOENC += fate-utvideoenc_yuv422_left
fate-utvideoenc_yuv422_left: OPTS = -pix_fmt yuv422p -pred left

FATE_UTVIDEOENC += fate-utvideoenc_yuv422_median
fate-utvideoenc_yuv422_median: OPTS = -pix_fmt yuv422p -pred median

FATE_UTVIDEOENC += fate-utvideoenc_yuv422_none
fate-utvideoenc_yuv422_none: OPTS = -pix_fmt yuv422p -pred none

$(FATE_UTVIDEOENC): $(VREF)

FATE_AVCONV-$(call ENCMUX, UTVIDEO, AVI) += $(FATE_UTVIDEOENC)
fate-utvideoenc: $(FATE_UTVIDEOENC)<|MERGE_RESOLUTION|>--- conflicted
+++ resolved
@@ -28,11 +28,7 @@
 FATE_SAMPLES_AVCONV-$(call DEMDEC, AVI, UTVIDEO) += $(FATE_UTVIDEO)
 fate-utvideo: $(FATE_UTVIDEO)
 
-<<<<<<< HEAD
-fate-utvideoenc%: CMD = framemd5 -f image2 -vcodec pgmyuv -i $(TARGET_PATH)/tests/vsynth1/%02d.pgm -vcodec utvideo -slices 1 -sws_flags +accurate_rnd+bitexact ${OPTS}
-=======
-fate-utvideoenc%: CMD = framemd5 -f image2 -c:v pgmyuv -i $(TARGET_PATH)/tests/vsynth1/%02d.pgm -c:v utvideo -slices 1 -f avi -sws_flags +accurate_rnd+bitexact ${OPTS}
->>>>>>> 4141a5a2
+fate-utvideoenc%: CMD = framemd5 -f image2 -c:v pgmyuv -i $(TARGET_PATH)/tests/vsynth1/%02d.pgm -c:v utvideo -slices 1 -sws_flags +accurate_rnd+bitexact ${OPTS}
 
 FATE_UTVIDEOENC += fate-utvideoenc_rgba_left
 fate-utvideoenc_rgba_left: OPTS = -pix_fmt rgba -pred left
