Entries are sorted chronologically from oldest to youngest within each release,
releases are sorted from youngest to oldest.

version <next>:
- FFT video filter
- TDSC decoder


version 2.6:
- nvenc encoder
- 10bit spp filter
- colorlevels filter
- RIFX format for *.wav files
- RTP/mpegts muxer
- non continuous cache protocol support
- tblend filter
- cropdetect support for non 8bpp, absolute (if limit >= 1) and relative (if limit < 1.0) threshold
- Camellia symmetric block cipher
- OpenH264 encoder wrapper
- VOC seeking support
- Closed caption Decoder
- fspp, uspp, pp7 MPlayer postprocessing filters ported to native filters
- showpalette filter
- Twofish symmetric block cipher
- Support DNx100 (960x720@8)
- eq2 filter ported from libmpcodecs as eq filter
- removed libmpcodecs
- Changed default DNxHD colour range in QuickTime .mov derivatives to mpeg range
- ported softpulldown filter from libmpcodecs as repeatfields filter
- dcshift filter
- RTP depacketizer for loss tolerant payload format for MP3 audio (RFC 5219)
- RTP depacketizer for AC3 payload format (RFC 4184)
- palettegen and paletteuse filters
- VP9 RTP payload format (draft 0) experimental depacketizer
- RTP depacketizer for DV (RFC 6469)
- DXVA2-accelerated HEVC decoding
- AAC ELD 480 decoding
- Intel QSV-accelerated H.264 decoding
- DSS SP decoder and DSS demuxer
- Fix stsd atom corruption in DNxHD QuickTimes
- Canopus HQX decoder
- RTP depacketization of T.140 text (RFC 4103)
<<<<<<< HEAD
- Port MIPS optimizations to 64-bit
=======
- VP9 RTP payload format (draft 0) experimental depacketizer
- TDSC decoder
- DTS lossless extension (XLL) decoding (not lossless, disabled by default)
>>>>>>> 217e4ff4


version 2.5:
- HEVC/H.265 RTP payload format (draft v6) packetizer
- SUP/PGS subtitle demuxer
- ffprobe -show_pixel_formats option
- CAST128 symmetric block cipher, ECB mode
- STL subtitle demuxer and decoder
- libutvideo YUV 4:2:2 10bit support
- XCB-based screen-grabber
- UDP-Lite support (RFC 3828)
- xBR scaling filter
- AVFoundation screen capturing support
- ffserver supports codec private options
- creating DASH compatible fragmented MP4, MPEG-DASH segmenting muxer
- WebP muxer with animated WebP support
- zygoaudio decoding support
- APNG demuxer
- postproc visualization support


version 2.4:
- Icecast protocol
- ported lenscorrection filter from frei0r filter
- large optimizations in dctdnoiz to make it usable
- ICY metadata are now requested by default with the HTTP protocol
- support for using metadata in stream specifiers in fftools
- LZMA compression support in TIFF decoder
- H.261 RTP payload format (RFC 4587) depacketizer and experimental packetizer
- HEVC/H.265 RTP payload format (draft v6) depacketizer
- added codecview filter to visualize information exported by some codecs
- Matroska 3D support thorugh side data
- HTML generation using texi2html is deprecated in favor of makeinfo/texi2any
- silenceremove filter


version 2.3:
- AC3 fixed-point decoding
- shuffleplanes filter
- subfile protocol
- Phantom Cine demuxer
- replaygain data export
- VP7 video decoder
- Alias PIX image encoder and decoder
- Improvements to the BRender PIX image decoder
- Improvements to the XBM decoder
- QTKit input device
- improvements to OpenEXR image decoder
- support decoding 16-bit RLE SGI images
- GDI screen grabbing for Windows
- alternative rendition support for HTTP Live Streaming
- AVFoundation input device
- Direct Stream Digital (DSD) decoder
- Magic Lantern Video (MLV) demuxer
- On2 AVC (Audio for Video) decoder
- support for decoding through DXVA2 in ffmpeg
- libbs2b-based stereo-to-binaural audio filter
- libx264 reference frames count limiting depending on level
- native Opus decoder
- display matrix export and rotation API
- WebVTT encoder
- showcqt multimedia filter
- zoompan filter
- signalstats filter
- hqx filter (hq2x, hq3x, hq4x)
- flanger filter
- Image format auto-detection
- LRC demuxer and muxer
- Samba protocol (via libsmbclient)
- WebM DASH Manifest muxer
- libfribidi support in drawtext


version 2.2:

- HNM version 4 demuxer and video decoder
- Live HDS muxer
- setsar/setdar filters now support variables in ratio expressions
- elbg filter
- string validation in ffprobe
- support for decoding through VDPAU in ffmpeg (the -hwaccel option)
- complete Voxware MetaSound decoder
- remove mp3_header_compress bitstream filter
- Windows resource files for shared libraries
- aeval filter
- stereoscopic 3d metadata handling
- WebP encoding via libwebp
- ATRAC3+ decoder
- VP8 in Ogg demuxing
- side & metadata support in NUT
- framepack filter
- XYZ12 rawvideo support in NUT
- Exif metadata support in WebP decoder
- OpenGL device
- Use metadata_header_padding to control padding in ID3 tags (currently used in
  MP3, AIFF, and OMA files), FLAC header, and the AVI "junk" block.
- Mirillis FIC video decoder
- Support DNx444
- libx265 encoder
- dejudder filter
- Autodetect VDA like all other hardware accelerations
- aliases and defaults for Ogg subtypes (opus, spx)


version 2.1:

- aecho filter
- perspective filter ported from libmpcodecs
- ffprobe -show_programs option
- compand filter
- RTMP seek support
- when transcoding with ffmpeg (i.e. not streamcopying), -ss is now accurate
  even when used as an input option. Previous behavior can be restored with
  the -noaccurate_seek option.
- ffmpeg -t option can now be used for inputs, to limit the duration of
  data read from an input file
- incomplete Voxware MetaSound decoder
- read EXIF metadata from JPEG
- DVB teletext decoder
- phase filter ported from libmpcodecs
- w3fdif filter
- Opus support in Matroska
- FFV1 version 1.3 is stable and no longer experimental
- FFV1: YUVA(444,422,420) 9, 10 and 16 bit support
- changed DTS stream id in lavf mpeg ps muxer from 0x8a to 0x88, to be
  more consistent with other muxers.
- adelay filter
- pullup filter ported from libmpcodecs
- ffprobe -read_intervals option
- Lossless and alpha support for WebP decoder
- Error Resilient AAC syntax (ER AAC LC) decoding
- Low Delay AAC (ER AAC LD) decoding
- mux chapters in ASF files
- SFTP protocol (via libssh)
- libx264: add ability to encode in YUVJ422P and YUVJ444P
- Fraps: use BT.709 colorspace by default for yuv, as reference fraps decoder does
- make decoding alpha optional for prores, ffv1 and vp6 by setting
  the skip_alpha flag.
- ladspa wrapper filter
- native VP9 decoder
- dpx parser
- max_error_rate parameter in ffmpeg
- PulseAudio output device
- ReplayGain scanner
- Enhanced Low Delay AAC (ER AAC ELD) decoding (no LD SBR support)
- Linux framebuffer output device
- HEVC decoder
- raw HEVC, HEVC in MOV/MP4, HEVC in Matroska, HEVC in MPEG-TS demuxing
- mergeplanes filter


version 2.0:

- curves filter
- reference-counting for AVFrame and AVPacket data
- ffmpeg now fails when input options are used for output file
  or vice versa
- support for Monkey's Audio versions from 3.93
- perms and aperms filters
- audio filtering support in ffplay
- 10% faster aac encoding on x86 and MIPS
- sine audio filter source
- WebP demuxing and decoding support
- ffmpeg options -filter_script and -filter_complex_script, which allow a
  filtergraph description to be read from a file
- OpenCL support
- audio phaser filter
- separatefields filter
- libquvi demuxer
- uniform options syntax across all filters
- telecine filter
- interlace filter
- smptehdbars source
- inverse telecine filters (fieldmatch and decimate)
- colorbalance filter
- colorchannelmixer filter
- The matroska demuxer can now output proper verbatim ASS packets. It will
  become the default at the next libavformat major bump.
- decent native animated GIF encoding
- asetrate filter
- interleave filter
- timeline editing with filters
- vidstabdetect and vidstabtransform filters for video stabilization using
  the vid.stab library
- astats filter
- trim and atrim filters
- ffmpeg -t and -ss (output-only) options are now sample-accurate when
  transcoding audio
- Matroska muxer can now put the index at the beginning of the file.
- extractplanes filter
- avectorscope filter
- ADPCM DTK decoder
- ADP demuxer
- RSD demuxer
- RedSpark demuxer
- ADPCM IMA Radical decoder
- zmq filters
- DCT denoiser filter (dctdnoiz)
- Wavelet denoiser filter ported from libmpcodecs as owdenoise (formerly "ow")
- Apple Intermediate Codec decoder
- Escape 130 video decoder
- FTP protocol support
- V4L2 output device
- 3D LUT filter (lut3d)
- SMPTE 302M audio encoder
- support for slice multithreading in libavfilter
- Hald CLUT support (generation and filtering)
- VC-1 interlaced B-frame support
- support for WavPack muxing (raw and in Matroska)
- XVideo output device
- vignette filter
- True Audio (TTA) encoder
- Go2Webinar decoder
- mcdeint filter ported from libmpcodecs
- sab filter ported from libmpcodecs
- ffprobe -show_chapters option
- WavPack encoding through libwavpack
- rotate filter
- spp filter ported from libmpcodecs
- libgme support
- psnr filter


version 1.2:

- VDPAU hardware acceleration through normal hwaccel
- SRTP support
- Error diffusion dither in Swscale
- Chained Ogg support
- Theora Midstream reconfiguration support
- EVRC decoder
- audio fade filter
- filtering audio with unknown channel layout
- allpass, bass, bandpass, bandreject, biquad, equalizer, highpass, lowpass
  and treble audio filter
- improved showspectrum filter, with multichannel support and sox-like colors
- histogram filter
- tee muxer
- il filter ported from libmpcodecs
- support ID3v2 tags in ASF files
- encrypted TTA stream decoding support
- RF64 support in WAV muxer
- noise filter ported from libmpcodecs
- Subtitles character encoding conversion
- blend filter
- stereo3d filter ported from libmpcodecs


version 1.1:

- stream disposition information printing in ffprobe
- filter for loudness analysis following EBU R128
- Opus encoder using libopus
- ffprobe -select_streams option
- Pinnacle TARGA CineWave YUV16 decoder
- TAK demuxer, decoder and parser
- DTS-HD demuxer
- remove -same_quant, it hasn't worked for years
- FFM2 support
- X-Face image encoder and decoder
- 24-bit FLAC encoding
- multi-channel ALAC encoding up to 7.1
- metadata (INFO tag) support in WAV muxer
- subtitles raw text decoder
- support for building DLLs using MSVC
- LVF demuxer
- ffescape tool
- metadata (info chunk) support in CAF muxer
- field filter ported from libmpcodecs
- AVR demuxer
- geq filter ported from libmpcodecs
- remove ffserver daemon mode
- AST muxer/demuxer
- new expansion syntax for drawtext
- BRender PIX image decoder
- ffprobe -show_entries option
- ffprobe -sections option
- ADPCM IMA Dialogic decoder
- BRSTM demuxer
- animated GIF decoder and demuxer
- PVF demuxer
- subtitles filter
- IRCAM muxer/demuxer
- Paris Audio File demuxer
- Virtual concatenation demuxer
- VobSub demuxer
- JSON captions for TED talks decoding support
- SOX Resampler support in libswresample
- aselect filter
- SGI RLE 8-bit / Silicon Graphics RLE 8-bit video decoder
- Silicon Graphics Motion Video Compressor 1 & 2 decoder
- Silicon Graphics Movie demuxer
- apad filter
- Resolution & pixel format change support with multithreading for H.264
- documentation split into per-component manuals
- pp (postproc) filter ported from MPlayer
- NIST Sphere demuxer
- MPL2, VPlayer, MPlayer, AQTitle, PJS and SubViewer v1 subtitles demuxers and decoders
- Sony Wave64 muxer
- adobe and limelight publisher authentication in RTMP
- data: URI scheme
- support building on the Plan 9 operating system
- kerndeint filter ported from MPlayer
- histeq filter ported from VirtualDub
- Megalux Frame demuxer
- 012v decoder
- Improved AVC Intra decoding support


version 1.0:

- INI and flat output in ffprobe
- Scene detection in libavfilter
- Indeo Audio decoder
- channelsplit audio filter
- setnsamples audio filter
- atempo filter
- ffprobe -show_data option
- RTMPT protocol support
- iLBC encoding/decoding via libilbc
- Microsoft Screen 1 decoder
- join audio filter
- audio channel mapping filter
- Microsoft ATC Screen decoder
- RTSP listen mode
- TechSmith Screen Codec 2 decoder
- AAC encoding via libfdk-aac
- Microsoft Expression Encoder Screen decoder
- RTMPS protocol support
- RTMPTS protocol support
- RTMPE protocol support
- RTMPTE protocol support
- showwaves and showspectrum filter
- LucasArts SMUSH SANM playback support
- LucasArts SMUSH VIMA audio decoder (ADPCM)
- LucasArts SMUSH demuxer
- SAMI, RealText and SubViewer demuxers and decoders
- Heart Of Darkness PAF playback support
- iec61883 device
- asettb filter
- new option: -progress
- 3GPP Timed Text encoder/decoder
- GeoTIFF decoder support
- ffmpeg -(no)stdin option
- Opus decoder using libopus
- caca output device using libcaca
- alphaextract and alphamerge filters
- concat filter
- flite filter
- Canopus Lossless Codec decoder
- bitmap subtitles in filters (experimental and temporary)
- MP2 encoding via TwoLAME
- bmp parser
- smptebars source
- asetpts filter
- hue filter
- ICO muxer
- SubRip encoder and decoder without embedded timing
- edge detection filter
- framestep filter
- ffmpeg -shortest option is now per-output file
  -pass and -passlogfile are now per-output stream
- volume measurement filter
- Ut Video encoder
- Microsoft Screen 2 decoder
- smartblur filter ported from MPlayer
- CPiA decoder
- decimate filter ported from MPlayer
- RTP depacketization of JPEG
- Smooth Streaming live segmenter muxer
- F4V muxer
- sendcmd and asendcmd filters
- WebVTT demuxer and decoder (simple tags supported)
- RTP packetization of JPEG
- faststart option in the MOV/MP4 muxer
- support for building with MSVC


version 0.11:

- Fixes: CVE-2012-2772, CVE-2012-2774, CVE-2012-2775, CVE-2012-2776, CVE-2012-2777,
         CVE-2012-2779, CVE-2012-2782, CVE-2012-2783, CVE-2012-2784, CVE-2012-2785,
         CVE-2012-2786, CVE-2012-2787, CVE-2012-2788, CVE-2012-2789, CVE-2012-2790,
         CVE-2012-2791, CVE-2012-2792, CVE-2012-2793, CVE-2012-2794, CVE-2012-2795,
         CVE-2012-2796, CVE-2012-2797, CVE-2012-2798, CVE-2012-2799, CVE-2012-2800,
         CVE-2012-2801, CVE-2012-2802, CVE-2012-2803, CVE-2012-2804,
- v408 Quicktime and Microsoft AYUV Uncompressed 4:4:4:4 encoder and decoder
- setfield filter
- CDXL demuxer and decoder
- Apple ProRes encoder
- ffprobe -count_packets and -count_frames options
- Sun Rasterfile Encoder
- ID3v2 attached pictures reading and writing
- WMA Lossless decoder
- bluray protocol
- blackdetect filter
- libutvideo encoder wrapper (--enable-libutvideo)
- swapuv filter
- bbox filter
- XBM encoder and decoder
- RealAudio Lossless decoder
- ZeroCodec decoder
- tile video filter
- Metal Gear Solid: The Twin Snakes demuxer
- OpenEXR image decoder
- removelogo filter
- drop support for ffmpeg without libavfilter
- drawtext video filter: fontconfig support
- ffmpeg -benchmark_all option
- super2xsai filter ported from libmpcodecs
- add libavresample audio conversion library for compatibility
- MicroDVD decoder
- Avid Meridien (AVUI) encoder and decoder
- accept + prefix to -pix_fmt option to disable automatic conversions.
- complete audio filtering in libavfilter and ffmpeg
- add fps filter
- vorbis parser
- png parser
- audio mix filter
- ffv1: support (draft) version 1.3


version 0.10:

- Fixes: CVE-2011-3929, CVE-2011-3934, CVE-2011-3935, CVE-2011-3936,
         CVE-2011-3937, CVE-2011-3940, CVE-2011-3941, CVE-2011-3944,
         CVE-2011-3945, CVE-2011-3946, CVE-2011-3947, CVE-2011-3949,
         CVE-2011-3950, CVE-2011-3951, CVE-2011-3952
- v410 Quicktime Uncompressed 4:4:4 10-bit encoder and decoder
- SBaGen (SBG) binaural beats script demuxer
- OpenMG Audio muxer
- Timecode extraction in DV and MOV
- thumbnail video filter
- XML output in ffprobe
- asplit audio filter
- tinterlace video filter
- astreamsync audio filter
- amerge audio filter
- ISMV (Smooth Streaming) muxer
- GSM audio parser
- SMJPEG muxer
- XWD encoder and decoder
- Automatic thread count based on detection number of (available) CPU cores
- y41p Brooktree Uncompressed 4:1:1 12-bit encoder and decoder
- ffprobe -show_error option
- Avid 1:1 10-bit RGB Packer codec
- v308 Quicktime Uncompressed 4:4:4 encoder and decoder
- yuv4 libquicktime packed 4:2:0 encoder and decoder
- ffprobe -show_frames option
- silencedetect audio filter
- ffprobe -show_program_version, -show_library_versions, -show_versions options
- rv34: frame-level multi-threading
- optimized iMDCT transform on x86 using SSE for for mpegaudiodec
- Improved PGS subtitle decoder
- dumpgraph option to lavfi device
- r210 and r10k encoders
- ffwavesynth decoder
- aviocat tool
- ffeval tool
- support encoding and decoding 4-channel SGI images


version 0.9:

- openal input device added
- boxblur filter added
- BWF muxer
- Flash Screen Video 2 decoder
- lavfi input device added
- added avconv, which is almost the same for now, except
for a few incompatible changes in the options, which will hopefully make them
easier to use. The changes are:
    * The options placement is now strictly enforced! While in theory the
      options for ffmpeg should be given in [input options] -i INPUT [output
      options] OUTPUT order, in practice it was possible to give output options
      before the -i and it mostly worked. Except when it didn't - the behavior was
      a bit inconsistent. In avconv, it is not possible to mix input and output
      options. All non-global options are reset after an input or output filename.
    * All per-file options are now truly per-file - they apply only to the next
      input or output file and specifying different values for different files
      will now work properly (notably -ss and -t options).
    * All per-stream options are now truly per-stream - it is possible to
      specify which stream(s) should a given option apply to. See the Stream
      specifiers section in the avconv manual for details.
    * In ffmpeg some options (like -newvideo/-newaudio/...) are irregular in the
      sense that they're specified after the output filename instead of before,
      like all other options. In avconv this irregularity is removed, all options
      apply to the next input or output file.
    * -newvideo/-newaudio/-newsubtitle options were removed. Not only were they
      irregular and highly confusing, they were also redundant. In avconv the -map
      option will create new streams in the output file and map input streams to
      them. E.g. avconv -i INPUT -map 0 OUTPUT will create an output stream for
      each stream in the first input file.
    * The -map option now has slightly different and more powerful syntax:
        + Colons (':') are used to separate file index/stream type/stream index
          instead of dots. Comma (',') is used to separate the sync stream instead
          of colon.. This is done for consistency with other options.
        + It's possible to specify stream type. E.g. -map 0:a:2 creates an
          output stream from the third input audio stream.
        + Omitting the stream index now maps all the streams of the given type,
          not just the first. E.g. -map 0:s creates output streams for all the
          subtitle streams in the first input file.
        + Since -map can now match multiple streams, negative mappings were
          introduced. Negative mappings disable some streams from an already
          defined map. E.g. '-map 0 -map -0:a:1' means 'create output streams for
          all the stream in the first input file, except for the second audio
          stream'.
    * There is a new option -c (or -codec) for choosing the decoder/encoder to
      use, which allows to precisely specify target stream(s) consistently with
      other options. E.g. -c:v lib264 sets the codec for all video streams, -c:a:0
      libvorbis sets the codec for the first audio stream and -c copy copies all
      the streams without reencoding. Old -vcodec/-acodec/-scodec options are now
      aliases to -c:v/a/s
    * It is now possible to precisely specify which stream should an AVOption
      apply to. E.g. -b:v:0 2M sets the bitrate for the first video stream, while
      -b:a 128k sets the bitrate for all audio streams. Note that the old -ab 128k
      syntax is deprecated and will stop working soon.
    * -map_chapters now takes only an input file index and applies to the next
      output file. This is consistent with how all the other options work.
    * -map_metadata now takes only an input metadata specifier and applies to
      the next output file. Output metadata specifier is now part of the option
      name, similarly to the AVOptions/map/codec feature above.
    * -metadata can now be used to set metadata on streams and chapters, e.g.
      -metadata:s:1 language=eng sets the language of the first stream to 'eng'.
      This made -vlang/-alang/-slang options redundant, so they were removed.
    * -qscale option now uses stream specifiers and applies to all streams, not
      just video. I.e. plain -qscale number would now apply to all streams. To get
      the old behavior, use -qscale:v. Also there is now a shortcut -q for -qscale
      and -aq is now an alias for -q:a.
    * -vbsf/-absf/-sbsf options were removed and replaced by a -bsf option which
      uses stream specifiers. Use -bsf:v/a/s instead of the old options.
    * -itsscale option now uses stream specifiers, so its argument is only the
      scale parameter.
    * -intra option was removed, use -g 0 for the same effect.
    * -psnr option was removed, use -flags +psnr for the same effect.
    * -vf option is now an alias to the new -filter option, which uses stream specifiers.
    * -vframes/-aframes/-dframes options are now aliases to the new -frames option.
    * -vtag/-atag/-stag options are now aliases to the new -tag option.
- XMV demuxer
- LOAS demuxer
- ashowinfo filter added
- Windows Media Image decoder
- amovie source added
- LATM muxer/demuxer
- Speex encoder via libspeex
- JSON output in ffprobe
- WTV muxer
- Optional C++ Support (needed for libstagefright)
- H.264 Decoding on Android via Stagefright
- Prores decoder
- BIN/XBIN/ADF/IDF text file decoder
- aconvert audio filter added
- audio support to lavfi input device added
- libcdio-paranoia input device for audio CD grabbing
- Apple ProRes decoder
- CELT in Ogg demuxing
- G.723.1 demuxer and decoder
- libmodplug support (--enable-libmodplug)
- VC-1 interlaced decoding
- libutvideo wrapper (--enable-libutvideo)
- aevalsrc audio source added
- Ut Video decoder
- Speex encoding via libspeex
- 4:2:2 H.264 decoding support
- 4:2:2 and 4:4:4 H.264 encoding with libx264
- Pulseaudio input device
- Prores encoder
- Video Decoder Acceleration (VDA) HWAccel module.
- replacement Indeo 3 decoder
- new ffmpeg option: -map_channel
- volume audio filter added
- earwax audio filter added
- libv4l2 support (--enable-libv4l2)
- TLS/SSL and HTTPS protocol support
- AVOptions API rewritten and documented
- most of CODEC_FLAG2_*, some CODEC_FLAG_* and many codec-specific fields in
  AVCodecContext deprecated. Codec private options should be used instead.
- Properly working defaults in libx264 wrapper, support for native presets.
- Encrypted OMA files support
- Discworld II BMV decoding support
- VBLE Decoder
- OS X Video Decoder Acceleration (VDA) support
- compact and csv output in ffprobe
- pan audio filter
- IFF Amiga Continuous Bitmap (ACBM) decoder
- ass filter
- CRI ADX audio format muxer and demuxer
- Playstation Portable PMP format demuxer
- Microsoft Windows ICO demuxer
- life source
- PCM format support in OMA demuxer
- CLJR encoder
- new option: -report
- Dxtory capture format decoder
- cellauto source
- Simple segmenting muxer
- Indeo 4 decoder
- SMJPEG demuxer


version 0.8:

- many many things we forgot because we rather write code than changelogs
- WebM support in Matroska de/muxer
- low overhead Ogg muxing
- MMS-TCP support
- VP8 de/encoding via libvpx
- Demuxer for On2's IVF format
- Pictor/PC Paint decoder
- HE-AAC v2 decoder
- HE-AAC v2 encoding with libaacplus
- libfaad2 wrapper removed
- DTS-ES extension (XCh) decoding support
- native VP8 decoder
- RTSP tunneling over HTTP
- RTP depacketization of SVQ3
- -strict inofficial replaced by -strict unofficial
- ffplay -exitonkeydown and -exitonmousedown options added
- native GSM / GSM MS decoder
- RTP depacketization of QDM2
- ANSI/ASCII art playback system
- Lego Mindstorms RSO de/muxer
- libavcore added (and subsequently removed)
- SubRip subtitle file muxer and demuxer
- Chinese AVS encoding via libxavs
- ffprobe -show_packets option added
- RTP packetization of Theora and Vorbis
- RTP depacketization of MP4A-LATM
- RTP packetization and depacketization of VP8
- hflip filter
- Apple HTTP Live Streaming demuxer
- a64 codec
- MMS-HTTP support
- G.722 ADPCM audio encoder/decoder
- R10k video decoder
- ocv_smooth filter
- frei0r wrapper filter
- change crop filter syntax to width:height:x:y
- make the crop filter accept parametric expressions
- make ffprobe accept AVFormatContext options
- yadif filter
- blackframe filter
- Demuxer for Leitch/Harris' VR native stream format (LXF)
- RTP depacketization of the X-QT QuickTime format
- SAP (Session Announcement Protocol, RFC 2974) muxer and demuxer
- cropdetect filter
- ffmpeg -crop* options removed
- transpose filter added
- ffmpeg -force_key_frames option added
- demuxer for receiving raw rtp:// URLs without an SDP description
- single stream LATM/LOAS decoder
- setpts filter added
- Win64 support for optimized x86 assembly functions
- MJPEG/AVI1 to JPEG/JFIF bitstream filter
- ASS subtitle encoder and decoder
- IEC 61937 encapsulation for E-AC-3, TrueHD, DTS-HD (for HDMI passthrough)
- overlay filter added
- rename aspect filter to setdar, and pixelaspect to setsar
- IEC 61937 demuxer
- Mobotix .mxg demuxer
- frei0r source added
- hqdn3d filter added
- RTP depacketization of QCELP
- FLAC parser added
- gradfun filter added
- AMR-WB decoder
- replace the ocv_smooth filter with a more generic ocv filter
- Windows Televison (WTV) demuxer
- FFmpeg metadata format muxer and demuxer
- SubRip (srt) subtitle encoder and decoder
- floating-point AC-3 encoder added
- Lagarith decoder
- ffmpeg -copytb option added
- IVF muxer added
- Wing Commander IV movies decoder added
- movie source added
- Bink version 'b' audio and video decoder
- Bitmap Brothers JV playback system
- Apple HTTP Live Streaming protocol handler
- sndio support for playback and record
- Linux framebuffer input device added
- Chronomaster DFA decoder
- DPX image encoder
- MicroDVD subtitle file muxer and demuxer
- Playstation Portable PMP format demuxer
- fieldorder video filter added
- AAC encoding via libvo-aacenc
- AMR-WB encoding via libvo-amrwbenc
- xWMA demuxer
- Mobotix MxPEG decoder
- VP8 frame-multithreading
- NEON optimizations for VP8
- Lots of deprecated API cruft removed
- fft and imdct optimizations for AVX (Sandy Bridge) processors
- showinfo filter added
- SMPTE 302M AES3 audio decoder
- Apple Core Audio Format muxer
- 9bit and 10bit per sample support in the H.264 decoder
- 9bit and 10bit FFV1 encoding / decoding
- split filter added
- select filter added
- sdl output device added
- libmpcodecs video filter support (3 times as many filters than before)
- mpeg2 aspect ratio dection fixed
- libxvid aspect pickiness fixed
- Frame multithreaded decoding
- E-AC-3 audio encoder
- ac3enc: add channel coupling support
- floating-point sample format support to the ac3, eac3, dca, aac, and vorbis decoders.
- H264/MPEG frame-level multi-threading
- All av_metadata_* functions renamed to av_dict_* and moved to libavutil
- 4:4:4 H.264 decoding support
- 10-bit H.264 optimizations for x86
- lut, lutrgb, and lutyuv filters added
- buffersink libavfilter sink added
- Bump libswscale for recently reported ABI break
- New J2K encoder (via OpenJPEG)


version 0.7:

- all the changes for 0.8, but keeping API/ABI compatibility with the 0.6 release


version 0.6:

- PB-frame decoding for H.263
- deprecated vhook subsystem removed
- deprecated old scaler removed
- VQF demuxer
- Alpha channel scaler
- PCX encoder
- RTP packetization of H.263
- RTP packetization of AMR
- RTP depacketization of Vorbis
- CorePNG decoding support
- Cook multichannel decoding support
- introduced avlanguage helpers in libavformat
- 8088flex TMV demuxer and decoder
- per-stream language-tags extraction in asfdec
- V210 decoder and encoder
- remaining GPL parts in AC-3 decoder converted to LGPL
- QCP demuxer
- SoX native format muxer and demuxer
- AMR-NB decoding/encoding, AMR-WB decoding via OpenCORE libraries
- DPX image decoder
- Electronic Arts Madcow decoder
- DivX (XSUB) subtitle encoder
- nonfree libamr support for AMR-NB/WB decoding/encoding removed
- experimental AAC encoder
- RTP depacketization of ASF and RTSP from WMS servers
- RTMP support in libavformat
- noX handling for OPT_BOOL X options
- Wave64 demuxer
- IEC-61937 compatible Muxer
- TwinVQ decoder
- Bluray (PGS) subtitle decoder
- LPCM support in MPEG-TS (HDMV RID as found on Blu-ray disks)
- WMA Pro decoder
- Core Audio Format demuxer
- ATRAC1 decoder
- MD STUDIO audio demuxer
- RF64 support in WAV demuxer
- MPEG-4 Audio Lossless Coding (ALS) decoder
- -formats option split into -formats, -codecs, -bsfs, and -protocols
- IV8 demuxer
- CDG demuxer and decoder
- R210 decoder
- Auravision Aura 1 and 2 decoders
- Deluxe Paint Animation playback system
- SIPR decoder
- Adobe Filmstrip muxer and demuxer
- RTP depacketization of H.263
- Bink demuxer and audio/video decoders
- enable symbol versioning by default for linkers that support it
- IFF PBM/ILBM bitmap decoder
- concat protocol
- Indeo 5 decoder
- RTP depacketization of AMR
- WMA Voice decoder
- ffprobe tool
- AMR-NB decoder
- RTSP muxer
- HE-AAC v1 decoder
- Kega Game Video (KGV1) decoder
- VorbisComment writing for FLAC, Ogg FLAC and Ogg Speex files
- RTP depacketization of Theora
- HTTP Digest authentication
- RTMP/RTMPT/RTMPS/RTMPE/RTMPTE protocol support via librtmp
- Psygnosis YOP demuxer and video decoder
- spectral extension support in the E-AC-3 decoder
- unsharp video filter
- RTP hinting in the mov/3gp/mp4 muxer
- Dirac in Ogg demuxing
- seek to keyframes in Ogg
- 4:2:2 and 4:4:4 Theora decoding
- 35% faster VP3/Theora decoding
- faster AAC decoding
- faster H.264 decoding
- RealAudio 1.0 (14.4K) encoder


version 0.5:

- DV50 AKA DVCPRO50 encoder, decoder, muxer and demuxer
- TechSmith Camtasia (TSCC) video decoder
- IBM Ultimotion (ULTI) video decoder
- Sierra Online audio file demuxer and decoder
- Apple QuickDraw (qdrw) video decoder
- Creative ADPCM audio decoder (16 bits as well as 8 bits schemes)
- Electronic Arts Multimedia (WVE/UV2/etc.) file demuxer
- Miro VideoXL (VIXL) video decoder
- H.261 video encoder
- QPEG video decoder
- Nullsoft Video (NSV) file demuxer
- Shorten audio decoder
- LOCO video decoder
- Apple Lossless Audio Codec (ALAC) decoder
- Winnov WNV1 video decoder
- Autodesk Animator Studio Codec (AASC) decoder
- Indeo 2 video decoder
- Fraps FPS1 video decoder
- Snow video encoder/decoder
- Sonic audio encoder/decoder
- Vorbis audio decoder
- Macromedia ADPCM decoder
- Duck TrueMotion 2 video decoder
- support for decoding FLX and DTA extensions in FLIC files
- H.264 custom quantization matrices support
- ffserver fixed, it should now be usable again
- QDM2 audio decoder
- Real Cooker audio decoder
- TrueSpeech audio decoder
- WMA2 audio decoder fixed, now all files should play correctly
- RealAudio 14.4 and 28.8 decoders fixed
- JPEG-LS decoder
- build system improvements
- tabs and trailing whitespace removed from the codebase
- CamStudio video decoder
- AIFF/AIFF-C audio format, encoding and decoding
- ADTS AAC file reading and writing
- Creative VOC file reading and writing
- American Laser Games multimedia (*.mm) playback system
- Zip Motion Blocks Video decoder
- improved Theora/VP3 decoder
- True Audio (TTA) decoder
- AVS demuxer and video decoder
- JPEG-LS encoder
- Smacker demuxer and decoder
- NuppelVideo/MythTV demuxer and RTjpeg decoder
- KMVC decoder
- MPEG-2 intra VLC support
- MPEG-2 4:2:2 encoder
- Flash Screen Video decoder
- GXF demuxer
- Chinese AVS decoder
- GXF muxer
- MXF demuxer
- VC-1/WMV3/WMV9 video decoder
- MacIntel support
- AviSynth support
- VMware video decoder
- VP5 video decoder
- VP6 video decoder
- WavPack lossless audio decoder
- Targa (.TGA) picture decoder
- Vorbis audio encoder
- Delphine Software .cin demuxer/audio and video decoder
- Tiertex .seq demuxer/video decoder
- MTV demuxer
- TIFF picture encoder and decoder
- GIF picture decoder
- Intel Music Coder decoder
- Zip Motion Blocks Video encoder
- Musepack decoder
- Flash Screen Video encoder
- Theora encoding via libtheora
- BMP encoder
- WMA encoder
- GSM-MS encoder and decoder
- DCA decoder
- DXA demuxer and decoder
- DNxHD decoder
- Gamecube movie (.THP) playback system
- Blackfin optimizations
- Interplay C93 demuxer and video decoder
- Bethsoft VID demuxer and video decoder
- CRYO APC demuxer
- ATRAC3 decoder
- V.Flash PTX decoder
- RoQ muxer, RoQ audio encoder
- Renderware TXD demuxer and decoder
- extern C declarations for C++ removed from headers
- sws_flags command line option
- codebook generator
- RoQ video encoder
- QTRLE encoder
- OS/2 support removed and restored again
- AC-3 decoder
- NUT muxer
- additional SPARC (VIS) optimizations
- Matroska muxer
- slice-based parallel H.264 decoding
- Monkey's Audio demuxer and decoder
- AMV audio and video decoder
- DNxHD encoder
- H.264 PAFF decoding
- Nellymoser ASAO decoder
- Beam Software SIFF demuxer and decoder
- libvorbis Vorbis decoding removed in favor of native decoder
- IntraX8 (J-Frame) subdecoder for WMV2 and VC-1
- Ogg (Theora, Vorbis and FLAC) muxer
- The "device" muxers and demuxers are now in a new libavdevice library
- PC Paintbrush PCX decoder
- Sun Rasterfile decoder
- TechnoTrend PVA demuxer
- Linux Media Labs MPEG-4 (LMLM4) demuxer
- AVM2 (Flash 9) SWF muxer
- QT variant of IMA ADPCM encoder
- VFW grabber
- iPod/iPhone compatible mp4 muxer
- Mimic decoder
- MSN TCP Webcam stream demuxer
- RL2 demuxer / decoder
- IFF demuxer
- 8SVX audio decoder
- non-recursive Makefiles
- BFI demuxer
- MAXIS EA XA (.xa) demuxer / decoder
- BFI video decoder
- OMA demuxer
- MLP/TrueHD decoder
- Electronic Arts CMV decoder
- Motion Pixels Video decoder
- Motion Pixels MVI demuxer
- removed animated GIF decoder/demuxer
- D-Cinema audio muxer
- Electronic Arts TGV decoder
- Apple Lossless Audio Codec (ALAC) encoder
- AAC decoder
- floating point PCM encoder/decoder
- MXF muxer
- DV100 AKA DVCPRO HD decoder and demuxer
- E-AC-3 support added to AC-3 decoder
- Nellymoser ASAO encoder
- ASS and SSA demuxer and muxer
- liba52 wrapper removed
- SVQ3 watermark decoding support
- Speex decoding via libspeex
- Electronic Arts TGQ decoder
- RV40 decoder
- QCELP / PureVoice decoder
- RV30 decoder
- hybrid WavPack support
- R3D REDCODE demuxer
- ALSA support for playback and record
- Electronic Arts TQI decoder
- OpenJPEG based JPEG 2000 decoder
- NC (NC4600) camera file demuxer
- Gopher client support
- MXF D-10 muxer
- generic metadata API
- flash ScreenVideo2 encoder


version 0.4.9-pre1:

- DV encoder, DV muxer
- Microsoft RLE video decoder
- Microsoft Video-1 decoder
- Apple Animation (RLE) decoder
- Apple Graphics (SMC) decoder
- Apple Video (RPZA) decoder
- Cinepak decoder
- Sega FILM (CPK) file demuxer
- Westwood multimedia support (VQA & AUD files)
- Id Quake II CIN playback support
- 8BPS video decoder
- FLIC playback support
- RealVideo 2.0 (RV20) decoder
- Duck TrueMotion v1 (DUCK) video decoder
- Sierra VMD demuxer and video decoder
- MSZH and ZLIB decoder support
- SVQ1 video encoder
- AMR-WB support
- PPC optimizations
- rate distortion optimal cbp support
- rate distorted optimal ac prediction for MPEG-4
- rate distorted optimal lambda->qp support
- AAC encoding with libfaac
- Sunplus JPEG codec (SP5X) support
- use Lagrange multipler instead of QP for ratecontrol
- Theora/VP3 decoding support
- XA and ADX ADPCM codecs
- export MPEG-2 active display area / pan scan
- Add support for configuring with IBM XLC
- floating point AAN DCT
- initial support for zygo video (not complete)
- RGB ffv1 support
- new audio/video parser API
- av_log() system
- av_read_frame() and av_seek_frame() support
- missing last frame fixes
- seek by mouse in ffplay
- noise reduction of DCT coefficients
- H.263 OBMC & 4MV support
- H.263 alternative inter vlc support
- H.263 loop filter
- H.263 slice structured mode
- interlaced DCT support for MPEG-2 encoding
- stuffing to stay above min_bitrate
- MB type & QP visualization
- frame stepping for ffplay
- interlaced motion estimation
- alternate scantable support
- SVCD scan offset support
- closed GOP support
- SSE2 FDCT
- quantizer noise shaping
- G.726 ADPCM audio codec
- MS ADPCM encoding
- multithreaded/SMP motion estimation
- multithreaded/SMP encoding for MPEG-1/MPEG-2/MPEG-4/H.263
- multithreaded/SMP decoding for MPEG-2
- FLAC decoder
- Metrowerks CodeWarrior suppport
- H.263+ custom pcf support
- nicer output for 'ffmpeg -formats'
- Matroska demuxer
- SGI image format, encoding and decoding
- H.264 loop filter support
- H.264 CABAC support
- nicer looking arrows for the motion vector visualization
- improved VCD support
- audio timestamp drift compensation
- MPEG-2 YUV 422/444 support
- polyphase kaiser windowed sinc and blackman nuttall windowed sinc audio resample
- better image scaling
- H.261 support
- correctly interleave packets during encoding
- VIS optimized motion compensation
- intra_dc_precision>0 encoding support
- support reuse of motion vectors/MB types/field select values of the source video
- more accurate deblock filter
- padding support
- many optimizations and bugfixes
- FunCom ISS audio file demuxer and according ADPCM decoding


version 0.4.8:

- MPEG-2 video encoding (Michael)
- Id RoQ playback subsystem (Mike Melanson and Tim Ferguson)
- Wing Commander III Movie (.mve) file playback subsystem (Mike Melanson
  and Mario Brito)
- Xan DPCM audio decoder (Mario Brito)
- Interplay MVE playback subsystem (Mike Melanson)
- Duck DK3 and DK4 ADPCM audio decoders (Mike Melanson)


version 0.4.7:

- RealAudio 1.0 (14_4) and 2.0 (28_8) native decoders. Author unknown, code from mplayerhq
  (originally from public domain player for Amiga at http://www.honeypot.net/audio)
- current version now also compiles with older GCC (Fabrice)
- 4X multimedia playback system including 4xm file demuxer (Mike
  Melanson), and 4X video and audio codecs (Michael)
- Creative YUV (CYUV) decoder (Mike Melanson)
- FFV1 codec (our very simple lossless intra only codec, compresses much better
  than HuffYUV) (Michael)
- ASV1 (Asus), H.264, Intel indeo3 codecs have been added (various)
- tiny PNG encoder and decoder, tiny GIF decoder, PAM decoder (PPM with
  alpha support), JPEG YUV colorspace support. (Fabrice Bellard)
- ffplay has been replaced with a newer version which uses SDL (optionally)
  for multiplatform support (Fabrice)
- Sorenson Version 3 codec (SVQ3) support has been added (decoding only) - donated
  by anonymous
- AMR format has been added (Johannes Carlsson)
- 3GP support has been added (Johannes Carlsson)
- VP3 codec has been added (Mike Melanson)
- more MPEG-1/2 fixes
- better multiplatform support, MS Visual Studio fixes (various)
- AltiVec optimizations (Magnus Damn and others)
- SH4 processor support has been added (BERO)
- new public interfaces (avcodec_get_pix_fmt) (Roman Shaposhnick)
- VOB streaming support (Brian Foley)
- better MP3 autodetection (Andriy Rysin)
- qpel encoding (Michael)
- 4mv+b frames encoding finally fixed (Michael)
- chroma ME (Michael)
- 5 comparison functions for ME (Michael)
- B-frame encoding speedup (Michael)
- WMV2 codec (unfinished - Michael)
- user specified diamond size for EPZS (Michael)
- Playstation STR playback subsystem, still experimental (Mike and Michael)
- ASV2 codec (Michael)
- CLJR decoder (Alex)

.. And lots more new enhancements and fixes.


version 0.4.6:

- completely new integer only MPEG audio layer 1/2/3 decoder rewritten
  from scratch
- Recoded DCT and motion vector search with gcc (no longer depends on nasm)
- fix quantization bug in AC3 encoder
- added PCM codecs and format. Corrected WAV/AVI/ASF PCM issues
- added prototype ffplay program
- added GOB header parsing on H.263/H.263+ decoder (Juanjo)
- bug fix on MCBPC tables of H.263 (Juanjo)
- bug fix on DC coefficients of H.263 (Juanjo)
- added Advanced Prediction Mode on H.263/H.263+ decoder (Juanjo)
- now we can decode H.263 streams found in QuickTime files (Juanjo)
- now we can decode H.263 streams found in VIVO v1 files(Juanjo)
- preliminary RTP "friendly" mode for H.263/H.263+ coding. (Juanjo)
- added GOB header for H.263/H.263+ coding on RTP mode (Juanjo)
- now H.263 picture size is returned on the first decoded frame (Juanjo)
- added first regression tests
- added MPEG-2 TS demuxer
- new demux API for libav
- more accurate and faster IDCT (Michael)
- faster and entropy-controlled motion search (Michael)
- two pass video encoding (Michael)
- new video rate control (Michael)
- added MSMPEG4V1, MSMPEGV2 and WMV1 support (Michael)
- great performance improvement of video encoders and decoders (Michael)
- new and faster bit readers and vlc parsers (Michael)
- high quality encoding mode: tries all macroblock/VLC types (Michael)
- added DV video decoder
- preliminary RTP/RTSP support in ffserver and libavformat
- H.263+ AIC decoding/encoding support (Juanjo)
- VCD MPEG-PS mode (Juanjo)
- PSNR stuff (Juanjo)
- simple stats output (Juanjo)
- 16-bit and 15-bit RGB/BGR/GBR support (Bisqwit)


version 0.4.5:

- some header fixes (Zdenek Kabelac <kabi at informatics.muni.cz>)
- many MMX optimizations (Nick Kurshev <nickols_k at mail.ru>)
- added configure system (actually a small shell script)
- added MPEG audio layer 1/2/3 decoding using LGPL'ed mpglib by
  Michael Hipp (temporary solution - waiting for integer only
  decoder)
- fixed VIDIOCSYNC interrupt
- added Intel H.263 decoding support ('I263' AVI fourCC)
- added Real Video 1.0 decoding (needs further testing)
- simplified image formats again. Added PGM format (=grey
  pgm). Renamed old PGM to PGMYUV.
- fixed msmpeg4 slice issues (tell me if you still find problems)
- fixed OpenDivX bugs with newer versions (added VOL header decoding)
- added support for MPlayer interface
- added macroblock skip optimization
- added MJPEG decoder
- added mmx/mmxext IDCT from libmpeg2
- added pgmyuvpipe, ppm, and ppm_pipe formats (original patch by Celer
  <celer at shell.scrypt.net>)
- added pixel format conversion layer (e.g. for MJPEG or PPM)
- added deinterlacing option
- MPEG-1/2 fixes
- MPEG-4 vol header fixes (Jonathan Marsden <snmjbm at pacbell.net>)
- ARM optimizations (Lionel Ulmer <lionel.ulmer at free.fr>).
- Windows porting of file converter
- added MJPEG raw format (input/output)
- added JPEG image format support (input/output)


version 0.4.4:

- fixed some std header definitions (Bjorn Lindgren
  <bjorn.e.lindgren at telia.com>).
- added MPEG demuxer (MPEG-1 and 2 compatible).
- added ASF demuxer
- added prototype RM demuxer
- added AC3 decoding (done with libac3 by Aaron Holtzman)
- added decoding codec parameter guessing (.e.g. for MPEG, because the
  header does not include them)
- fixed header generation in MPEG-1, AVI and ASF muxer: wmplayer can now
  play them (only tested video)
- fixed H.263 white bug
- fixed phase rounding in img resample filter
- add MMX code for polyphase img resample filter
- added CPU autodetection
- added generic title/author/copyright/comment string handling (ASF and RM
  use them)
- added SWF demux to extract MP3 track (not usable yet because no MP3
  decoder)
- added fractional frame rate support
- codecs are no longer searched by read_header() (should fix ffserver
  segfault)


version 0.4.3:

- BGR24 patch (initial patch by Jeroen Vreeken <pe1rxq at amsat.org>)
- fixed raw yuv output
- added motion rounding support in MPEG-4
- fixed motion bug rounding in MSMPEG4
- added B-frame handling in video core
- added full MPEG-1 decoding support
- added partial (frame only) MPEG-2 support
- changed the FOURCC code for H.263 to "U263" to be able to see the
  +AVI/H.263 file with the UB Video H.263+ decoder. MPlayer works with
  this +codec ;) (JuanJo).
- Halfpel motion estimation after MB type selection (JuanJo)
- added pgm and .Y.U.V output format
- suppressed 'img:' protocol. Simply use: /tmp/test%d.[pgm|Y] as input or
  output.
- added pgmpipe I/O format (original patch from Martin Aumueller
  <lists at reserv.at>, but changed completely since we use a format
  instead of a protocol)


version 0.4.2:

- added H.263/MPEG-4/MSMPEG4 decoding support. MPEG-4 decoding support
  (for OpenDivX) is almost complete: 8x8 MVs and rounding are
  missing. MSMPEG4 support is complete.
- added prototype MPEG-1 decoder. Only I- and P-frames handled yet (it
  can decode ffmpeg MPEGs :-)).
- added libavcodec API documentation (see apiexample.c).
- fixed image polyphase bug (the bottom of some images could be
  greenish)
- added support for non clipped motion vectors (decoding only)
  and image sizes non-multiple of 16
- added support for AC prediction (decoding only)
- added file overwrite confirmation (can be disabled with -y)
- added custom size picture to H.263 using H.263+ (Juanjo)


version 0.4.1:

- added MSMPEG4 (aka DivX) compatible encoder. Changed default codec
  of AVI and ASF to DIV3.
- added -me option to set motion estimation method
  (default=log). suppressed redundant -hq option.
- added options -acodec and -vcodec to force a given codec (useful for
  AVI for example)
- fixed -an option
- improved dct_quantize speed
- factorized some motion estimation code


version 0.4.0:

- removing grab code from ffserver and moved it to ffmpeg. Added
  multistream support to ffmpeg.
- added timeshifting support for live feeds (option ?date=xxx in the
  URL)
- added high quality image resize code with polyphase filter (need
  mmx/see optimization). Enable multiple image size support in ffserver.
- added multi live feed support in ffserver
- suppressed master feature from ffserver (it should be done with an
  external program which opens the .ffm url and writes it to another
  ffserver)
- added preliminary support for video stream parsing (WAV and AVI half
  done). Added proper support for audio/video file conversion in
  ffmpeg.
- added preliminary support for video file sending from ffserver
- redesigning I/O subsystem: now using URL based input and output
  (see avio.h)
- added WAV format support
- added "tty user interface" to ffmpeg to stop grabbing gracefully
- added MMX/SSE optimizations to SAD (Sums of Absolutes Differences)
  (Juan J. Sierralta P. a.k.a. "Juanjo" <juanjo at atmlab.utfsm.cl>)
- added MMX DCT from mpeg2_movie 1.5 (Juanjo)
- added new motion estimation algorithms, log and phods (Juanjo)
- changed directories: libav for format handling, libavcodec for
  codecs


version 0.3.4:

- added stereo in MPEG audio encoder


version 0.3.3:

- added 'high quality' mode which use motion vectors. It can be used in
  real time at low resolution.
- fixed rounding problems which caused quality problems at high
  bitrates and large GOP size


version 0.3.2: small fixes

- ASF fixes
- put_seek bug fix


version 0.3.1: added avi/divx support

- added AVI support
- added MPEG-4 codec compatible with OpenDivX. It is based on the H.263 codec
- added sound for flash format (not tested)


version 0.3: initial public release<|MERGE_RESOLUTION|>--- conflicted
+++ resolved
@@ -4,6 +4,7 @@
 version <next>:
 - FFT video filter
 - TDSC decoder
+- DTS lossless extension (XLL) decoding (not lossless, disabled by default)
 
 
 version 2.6:
@@ -40,13 +41,7 @@
 - Fix stsd atom corruption in DNxHD QuickTimes
 - Canopus HQX decoder
 - RTP depacketization of T.140 text (RFC 4103)
-<<<<<<< HEAD
 - Port MIPS optimizations to 64-bit
-=======
-- VP9 RTP payload format (draft 0) experimental depacketizer
-- TDSC decoder
-- DTS lossless extension (XLL) decoding (not lossless, disabled by default)
->>>>>>> 217e4ff4
 
 
 version 2.5:
