--- conflicted
+++ resolved
@@ -11,6 +11,7 @@
 - tblend filter
 - cropdetect support for non 8bpp, absolute (if limit >= 1) and relative (if limit < 1.0) threshold
 - Camellia symmetric block cipher
+- OpenH264 encoder wrapper
 
 
 version 2.5:
@@ -40,17 +41,11 @@
 - support for using metadata in stream specifiers in fftools
 - LZMA compression support in TIFF decoder
 - H.261 RTP payload format (RFC 4587) depacketizer and experimental packetizer
-<<<<<<< HEAD
 - HEVC/H.265 RTP payload format (draft v6) depacketizer
 - added codecview filter to visualize information exported by some codecs
 - Matroska 3D support thorugh side data
 - HTML generation using texi2html is deprecated in favor of makeinfo/texi2any
 - silenceremove filter
-=======
-- RTP/mpegts muxer
-- VP8 in Ogg demuxing
-- OpenH264 encoder wrapper
->>>>>>> 8a3d9ca6
 
 
 version 2.3:
