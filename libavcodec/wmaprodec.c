--- conflicted
+++ resolved
@@ -335,14 +335,14 @@
         return AVERROR_INVALIDDATA;
     }
 
-<<<<<<< HEAD
     if (s->min_samples_per_subframe < (1<<WMAPRO_BLOCK_MIN_BITS)) {
         av_log(avctx, AV_LOG_ERROR, "min_samples_per_subframe of %d too small\n",
                s->min_samples_per_subframe);
-=======
+        return AVERROR_INVALIDDATA;
+    }
+
     if (s->avctx->sample_rate <= 0) {
         av_log(avctx, AV_LOG_ERROR, "invalid sample rate\n");
->>>>>>> 9cc74c9f
         return AVERROR_INVALIDDATA;
     }
 
