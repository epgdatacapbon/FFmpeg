--- conflicted
+++ resolved
@@ -133,20 +133,13 @@
     }
 
     /* load up the VQA parameters from the header */
-<<<<<<< HEAD
-    vqa_header = (unsigned char *)s->avctx->extradata;
-    s->vqa_version = vqa_header[0];
+    s->vqa_version = s->avctx->extradata[0];
     if (s->vqa_version < 1 || s->vqa_version > 3) {
         av_log(s->avctx, AV_LOG_ERROR, "  VQA video: unsupported version %d\n", s->vqa_version);
         return -1;
     }
-    s->width = AV_RL16(&vqa_header[6]);
-    s->height = AV_RL16(&vqa_header[8]);
-=======
-    s->vqa_version = s->avctx->extradata[0];
     s->width = AV_RL16(&s->avctx->extradata[6]);
     s->height = AV_RL16(&s->avctx->extradata[8]);
->>>>>>> a56fba50
     if(av_image_check_size(s->width, s->height, 0, avctx)){
         s->width= s->height= 0;
         return -1;
@@ -250,12 +243,7 @@
             src_pos = bytestream2_get_le16(gb);
             av_dlog(NULL, "(1) copy %X bytes from absolute pos %X\n", count, src_pos);
             CHECK_COUNT();
-<<<<<<< HEAD
-            if (src_pos + count > dest_size)
-                return;
-=======
             CHECK_COPY(src_pos);
->>>>>>> a56fba50
             for (i = 0; i < count; i++)
                 dest[dest_index + i] = dest[src_pos + i];
             dest_index += count;
@@ -275,12 +263,7 @@
             src_pos = bytestream2_get_le16(gb);
             av_dlog(NULL, "(3) copy %X bytes from absolute pos %X\n", count, src_pos);
             CHECK_COUNT();
-<<<<<<< HEAD
-            if (src_pos + count > dest_size)
-                return;
-=======
             CHECK_COPY(src_pos);
->>>>>>> a56fba50
             for (i = 0; i < count; i++)
                 dest[dest_index + i] = dest[src_pos + i];
             dest_index += count;
@@ -299,12 +282,7 @@
             src_pos = bytestream2_get_byte(gb) | ((opcode & 0x0F) << 8);
             av_dlog(NULL, "(5) copy %X bytes from relpos %X\n", count, src_pos);
             CHECK_COUNT();
-<<<<<<< HEAD
-            if (dest_index < src_pos)
-                return;
-=======
             CHECK_COPY(dest_index - src_pos);
->>>>>>> a56fba50
             for (i = 0; i < count; i++)
                 dest[dest_index + i] = dest[dest_index - src_pos + i];
             dest_index += count;
@@ -352,25 +330,11 @@
     int hibytes = s->decode_buffer_size / 2;
 
     /* first, traverse through the frame and find the subchunks */
-<<<<<<< HEAD
-    while (index + CHUNK_PREAMBLE_SIZE <= s->size) {
-        unsigned next_index;
-
-        chunk_type = AV_RB32(&s->buf[index]);
-        chunk_size = AV_RB32(&s->buf[index + 4]);
-        byte_skip = chunk_size & 0x01;
-        next_index = index + CHUNK_PREAMBLE_SIZE + chunk_size + byte_skip;
-        if (next_index > s->size) {
-            av_log(s->avctx, AV_LOG_ERROR, "Dropping incomplete chunk\n");
-            break;
-        }
-=======
     while (bytestream2_get_bytes_left(&s->gb) >= 8) {
 
         chunk_type = bytestream2_get_be32u(&s->gb);
         index      = bytestream2_tell(&s->gb);
         chunk_size = bytestream2_get_be32u(&s->gb);
->>>>>>> a56fba50
 
         switch (chunk_type) {
 
@@ -411,13 +375,9 @@
             chunk_type);
             break;
         }
-<<<<<<< HEAD
-        index = next_index;
-=======
 
         byte_skip = chunk_size & 0x01;
         bytestream2_skip(&s->gb, chunk_size + byte_skip);
->>>>>>> a56fba50
     }
 
     /* next, deal with the palette */
@@ -448,18 +408,11 @@
         }
         for (i = 0; i < chunk_size / 3; i++) {
             /* scale by 4 to transform 6-bit palette -> 8-bit */
-<<<<<<< HEAD
-            r = s->buf[cpl0_chunk++] * 4;
-            g = s->buf[cpl0_chunk++] * 4;
-            b = s->buf[cpl0_chunk++] * 4;
-            s->palette[i] = 0xFF << 24 | r << 16 | g << 8 | b;
-            s->palette[i] |= s->palette[i] >> 6 & 0x30303;
-=======
             r = bytestream2_get_byteu(&s->gb) * 4;
             g = bytestream2_get_byteu(&s->gb) * 4;
             b = bytestream2_get_byteu(&s->gb) * 4;
-            s->palette[i] = (r << 16) | (g << 8) | (b);
->>>>>>> a56fba50
+            s->palette[i] = 0xFF << 24 | r << 16 | g << 8 | b;
+            s->palette[i] |= s->palette[i] >> 6 & 0x30303;
         }
     }
 
