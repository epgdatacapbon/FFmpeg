/*
 * SVQ1 decoder
 * ported to MPlayer by Arpi <arpi@thot.banki.hu>
 * ported to libavcodec by Nick Kurshev <nickols_k@mail.ru>
 *
 * Copyright (C) 2002 the xine project
 * Copyright (C) 2002 the ffmpeg project
 *
 * SVQ1 Encoder (c) 2004 Mike Melanson <melanson@pcisys.net>
 *
 * This file is part of FFmpeg.
 *
 * FFmpeg is free software; you can redistribute it and/or
 * modify it under the terms of the GNU Lesser General Public
 * License as published by the Free Software Foundation; either
 * version 2.1 of the License, or (at your option) any later version.
 *
 * FFmpeg is distributed in the hope that it will be useful,
 * but WITHOUT ANY WARRANTY; without even the implied warranty of
 * MERCHANTABILITY or FITNESS FOR A PARTICULAR PURPOSE.  See the GNU
 * Lesser General Public License for more details.
 *
 * You should have received a copy of the GNU Lesser General Public
 * License along with FFmpeg; if not, write to the Free Software
 * Foundation, Inc., 51 Franklin Street, Fifth Floor, Boston, MA 02110-1301 USA
 */

/**
 * @file
 * Sorenson Vector Quantizer #1 (SVQ1) video codec.
 * For more information of the SVQ1 algorithm, visit:
 *   http://www.pcisys.net/~melanson/codecs/
 */

#include "avcodec.h"
#include "dsputil.h"
#include "get_bits.h"
#include "internal.h"
#include "mathops.h"
#include "svq1.h"

#undef NDEBUG
#include <assert.h>

extern const uint8_t ff_mvtab[33][2];

static VLC svq1_block_type;
static VLC svq1_motion_component;
static VLC svq1_intra_multistage[6];
static VLC svq1_inter_multistage[6];
static VLC svq1_intra_mean;
static VLC svq1_inter_mean;

/* motion vector (prediction) */
typedef struct svq1_pmv_s {
    int x;
    int y;
} svq1_pmv;

typedef struct SVQ1Context {
    DSPContext dsp;
    GetBitContext gb;
    AVFrame *cur, *prev;
    int width;
    int height;
    int frame_code;
    int nonref;         // 1 if the current frame won't be referenced
} SVQ1Context;

static const uint8_t string_table[256] = {
    0x00, 0xD5, 0x7F, 0xAA, 0xFE, 0x2B, 0x81, 0x54,
    0x29, 0xFC, 0x56, 0x83, 0xD7, 0x02, 0xA8, 0x7D,
    0x52, 0x87, 0x2D, 0xF8, 0xAC, 0x79, 0xD3, 0x06,
    0x7B, 0xAE, 0x04, 0xD1, 0x85, 0x50, 0xFA, 0x2F,
    0xA4, 0x71, 0xDB, 0x0E, 0x5A, 0x8F, 0x25, 0xF0,
    0x8D, 0x58, 0xF2, 0x27, 0x73, 0xA6, 0x0C, 0xD9,
    0xF6, 0x23, 0x89, 0x5C, 0x08, 0xDD, 0x77, 0xA2,
    0xDF, 0x0A, 0xA0, 0x75, 0x21, 0xF4, 0x5E, 0x8B,
    0x9D, 0x48, 0xE2, 0x37, 0x63, 0xB6, 0x1C, 0xC9,
    0xB4, 0x61, 0xCB, 0x1E, 0x4A, 0x9F, 0x35, 0xE0,
    0xCF, 0x1A, 0xB0, 0x65, 0x31, 0xE4, 0x4E, 0x9B,
    0xE6, 0x33, 0x99, 0x4C, 0x18, 0xCD, 0x67, 0xB2,
    0x39, 0xEC, 0x46, 0x93, 0xC7, 0x12, 0xB8, 0x6D,
    0x10, 0xC5, 0x6F, 0xBA, 0xEE, 0x3B, 0x91, 0x44,
    0x6B, 0xBE, 0x14, 0xC1, 0x95, 0x40, 0xEA, 0x3F,
    0x42, 0x97, 0x3D, 0xE8, 0xBC, 0x69, 0xC3, 0x16,
    0xEF, 0x3A, 0x90, 0x45, 0x11, 0xC4, 0x6E, 0xBB,
    0xC6, 0x13, 0xB9, 0x6C, 0x38, 0xED, 0x47, 0x92,
    0xBD, 0x68, 0xC2, 0x17, 0x43, 0x96, 0x3C, 0xE9,
    0x94, 0x41, 0xEB, 0x3E, 0x6A, 0xBF, 0x15, 0xC0,
    0x4B, 0x9E, 0x34, 0xE1, 0xB5, 0x60, 0xCA, 0x1F,
    0x62, 0xB7, 0x1D, 0xC8, 0x9C, 0x49, 0xE3, 0x36,
    0x19, 0xCC, 0x66, 0xB3, 0xE7, 0x32, 0x98, 0x4D,
    0x30, 0xE5, 0x4F, 0x9A, 0xCE, 0x1B, 0xB1, 0x64,
    0x72, 0xA7, 0x0D, 0xD8, 0x8C, 0x59, 0xF3, 0x26,
    0x5B, 0x8E, 0x24, 0xF1, 0xA5, 0x70, 0xDA, 0x0F,
    0x20, 0xF5, 0x5F, 0x8A, 0xDE, 0x0B, 0xA1, 0x74,
    0x09, 0xDC, 0x76, 0xA3, 0xF7, 0x22, 0x88, 0x5D,
    0xD6, 0x03, 0xA9, 0x7C, 0x28, 0xFD, 0x57, 0x82,
    0xFF, 0x2A, 0x80, 0x55, 0x01, 0xD4, 0x7E, 0xAB,
    0x84, 0x51, 0xFB, 0x2E, 0x7A, 0xAF, 0x05, 0xD0,
    0xAD, 0x78, 0xD2, 0x07, 0x53, 0x86, 0x2C, 0xF9
};

#define SVQ1_PROCESS_VECTOR()                                           \
    for (; level > 0; i++) {                                            \
        /* process next depth */                                        \
        if (i == m) {                                                   \
            m = n;                                                      \
            if (--level == 0)                                           \
                break;                                                  \
        }                                                               \
        /* divide block if next bit set */                              \
        if (!get_bits1(bitbuf))                                         \
            break;                                                      \
        /* add child nodes */                                           \
        list[n++] = list[i];                                            \
        list[n++] = list[i] + (((level & 1) ? pitch : 1) << ((level >> 1) + 1));\
    }

#define SVQ1_ADD_CODEBOOK()                                             \
    /* add codebook entries to vector */                                \
    for (j = 0; j < stages; j++) {                                      \
        n3  = codebook[entries[j]] ^ 0x80808080;                        \
        n1 += (n3 & 0xFF00FF00) >> 8;                                   \
        n2 +=  n3 & 0x00FF00FF;                                         \
    }                                                                   \
                                                                        \
    /* clip to [0..255] */                                              \
    if (n1 & 0xFF00FF00) {                                              \
        n3  = (n1 >> 15  & 0x00010001 | 0x01000100) - 0x00010001;       \
        n1 += 0x7F007F00;                                               \
        n1 |= (~n1 >> 15 & 0x00010001 | 0x01000100) - 0x00010001;       \
        n1 &= n3 & 0x00FF00FF;                                          \
    }                                                                   \
                                                                        \
    if (n2 & 0xFF00FF00) {                                              \
        n3  = (n2 >> 15  & 0x00010001 | 0x01000100) - 0x00010001;       \
        n2 += 0x7F007F00;                                               \
        n2 |= (~n2 >> 15 & 0x00010001 | 0x01000100) - 0x00010001;       \
        n2 &= n3 & 0x00FF00FF;                                          \
    }

#define SVQ1_DO_CODEBOOK_INTRA()                                        \
    for (y = 0; y < height; y++) {                                      \
        for (x = 0; x < width / 4; x++, codebook++) {                   \
            n1 = n4;                                                    \
            n2 = n4;                                                    \
            SVQ1_ADD_CODEBOOK()                                         \
            /* store result */                                          \
            dst[x] = n1 << 8 | n2;                                      \
        }                                                               \
        dst += pitch / 4;                                               \
    }

#define SVQ1_DO_CODEBOOK_NONINTRA()                                     \
    for (y = 0; y < height; y++) {                                      \
        for (x = 0; x < width / 4; x++, codebook++) {                   \
            n3 = dst[x];                                                \
            /* add mean value to vector */                              \
            n1 = n4 + ((n3 & 0xFF00FF00) >> 8);                         \
            n2 = n4 +  (n3 & 0x00FF00FF);                               \
            SVQ1_ADD_CODEBOOK()                                         \
            /* store result */                                          \
            dst[x] = n1 << 8 | n2;                                      \
        }                                                               \
        dst += pitch / 4;                                               \
    }

#define SVQ1_CALC_CODEBOOK_ENTRIES(cbook)                               \
    codebook = (const uint32_t *)cbook[level];                          \
    if (stages > 0)                                                     \
        bit_cache = get_bits(bitbuf, 4 * stages);                       \
    /* calculate codebook entries for this vector */                    \
    for (j = 0; j < stages; j++) {                                      \
        entries[j] = (((bit_cache >> (4 * (stages - j - 1))) & 0xF) +   \
                      16 * j) << (level + 1);                           \
    }                                                                   \
    mean -= stages * 128;                                               \
    n4    = (mean << 16) + mean;

static int svq1_decode_block_intra(GetBitContext *bitbuf, uint8_t *pixels,
                                   int pitch)
{
    uint32_t bit_cache;
    uint8_t *list[63];
    uint32_t *dst;
    const uint32_t *codebook;
    int entries[6];
    int i, j, m, n;
    int mean, stages;
    unsigned x, y, width, height, level;
    uint32_t n1, n2, n3, n4;

    /* initialize list for breadth first processing of vectors */
    list[0] = pixels;

    /* recursively process vector */
    for (i = 0, m = 1, n = 1, level = 5; i < n; i++) {
        SVQ1_PROCESS_VECTOR();

        /* destination address and vector size */
        dst    = (uint32_t *)list[i];
        width  = 1 << ((4 + level) / 2);
        height = 1 << ((3 + level) / 2);

        /* get number of stages (-1 skips vector, 0 for mean only) */
        stages = get_vlc2(bitbuf, svq1_intra_multistage[level].table, 3, 3) - 1;

        if (stages == -1) {
            for (y = 0; y < height; y++)
                memset(&dst[y * (pitch / 4)], 0, width);
            continue;   /* skip vector */
        }

        if (stages > 0 && level >= 4) {
            av_dlog(NULL,
                    "Error (svq1_decode_block_intra): invalid vector: stages=%i level=%i\n",
                    stages, level);
            return AVERROR_INVALIDDATA;  /* invalid vector */
        }

        mean = get_vlc2(bitbuf, svq1_intra_mean.table, 8, 3);

        if (stages == 0) {
            for (y = 0; y < height; y++)
                memset(&dst[y * (pitch / 4)], mean, width);
        } else {
            SVQ1_CALC_CODEBOOK_ENTRIES(ff_svq1_intra_codebooks);
            SVQ1_DO_CODEBOOK_INTRA()
        }
    }

    return 0;
}

static int svq1_decode_block_non_intra(GetBitContext *bitbuf, uint8_t *pixels,
                                       int pitch)
{
    uint32_t bit_cache;
    uint8_t *list[63];
    uint32_t *dst;
    const uint32_t *codebook;
    int entries[6];
    int i, j, m, n;
    int mean, stages;
    int x, y, width, height, level;
    uint32_t n1, n2, n3, n4;

    /* initialize list for breadth first processing of vectors */
    list[0] = pixels;

    /* recursively process vector */
    for (i = 0, m = 1, n = 1, level = 5; i < n; i++) {
        SVQ1_PROCESS_VECTOR();

        /* destination address and vector size */
        dst    = (uint32_t *)list[i];
        width  = 1 << ((4 + level) / 2);
        height = 1 << ((3 + level) / 2);

        /* get number of stages (-1 skips vector, 0 for mean only) */
        stages = get_vlc2(bitbuf, svq1_inter_multistage[level].table, 3, 2) - 1;

        if (stages == -1)
            continue;           /* skip vector */

        if ((stages > 0) && (level >= 4)) {
            av_dlog(NULL,
                    "Error (svq1_decode_block_non_intra): invalid vector: stages=%i level=%i\n",
                    stages, level);
            return AVERROR_INVALIDDATA;  /* invalid vector */
        }

        mean = get_vlc2(bitbuf, svq1_inter_mean.table, 9, 3) - 256;

        SVQ1_CALC_CODEBOOK_ENTRIES(ff_svq1_inter_codebooks);
        SVQ1_DO_CODEBOOK_NONINTRA()
    }
    return 0;
}

static int svq1_decode_motion_vector(GetBitContext *bitbuf, svq1_pmv *mv,
                                     svq1_pmv **pmv)
{
    int diff;
    int i;

    for (i = 0; i < 2; i++) {
        /* get motion code */
        diff = get_vlc2(bitbuf, svq1_motion_component.table, 7, 2);
        if (diff < 0)
            return AVERROR_INVALIDDATA;
        else if (diff) {
            if (get_bits1(bitbuf))
                diff = -diff;
        }

        /* add median of motion vector predictors and clip result */
        if (i == 1)
            mv->y = sign_extend(diff + mid_pred(pmv[0]->y, pmv[1]->y, pmv[2]->y), 6);
        else
            mv->x = sign_extend(diff + mid_pred(pmv[0]->x, pmv[1]->x, pmv[2]->x), 6);
    }

    return 0;
}

static void svq1_skip_block(uint8_t *current, uint8_t *previous,
                            int pitch, int x, int y)
{
    uint8_t *src;
    uint8_t *dst;
    int i;

    src = &previous[x + y * pitch];
    dst = current;

    for (i = 0; i < 16; i++) {
        memcpy(dst, src, 16);
        src += pitch;
        dst += pitch;
    }
}

static int svq1_motion_inter_block(DSPContext *dsp, GetBitContext *bitbuf,
                                   uint8_t *current, uint8_t *previous,
                                   int pitch, svq1_pmv *motion, int x, int y)
{
    uint8_t *src;
    uint8_t *dst;
    svq1_pmv mv;
    svq1_pmv *pmv[3];
    int result;

    /* predict and decode motion vector */
    pmv[0] = &motion[0];
    if (y == 0) {
        pmv[1] =
        pmv[2] = pmv[0];
    } else {
        pmv[1] = &motion[x / 8 + 2];
        pmv[2] = &motion[x / 8 + 4];
    }

    result = svq1_decode_motion_vector(bitbuf, &mv, pmv);
    if (result)
        return result;

    motion[0].x         =
    motion[x / 8 + 2].x =
    motion[x / 8 + 3].x = mv.x;
    motion[0].y         =
    motion[x / 8 + 2].y =
    motion[x / 8 + 3].y = mv.y;

    if (y + (mv.y >> 1) < 0)
        mv.y = 0;
    if (x + (mv.x >> 1) < 0)
        mv.x = 0;

    src = &previous[(x + (mv.x >> 1)) + (y + (mv.y >> 1)) * pitch];
    dst = current;

    dsp->put_pixels_tab[0][(mv.y & 1) << 1 | (mv.x & 1)](dst, src, pitch, 16);

    return 0;
}

static int svq1_motion_inter_4v_block(DSPContext *dsp, GetBitContext *bitbuf,
                                      uint8_t *current, uint8_t *previous,
                                      int pitch, svq1_pmv *motion, int x, int y)
{
    uint8_t *src;
    uint8_t *dst;
    svq1_pmv mv;
    svq1_pmv *pmv[4];
    int i, result;

    /* predict and decode motion vector (0) */
    pmv[0] = &motion[0];
    if (y == 0) {
        pmv[1] =
        pmv[2] = pmv[0];
    } else {
        pmv[1] = &motion[(x / 8) + 2];
        pmv[2] = &motion[(x / 8) + 4];
    }

    result = svq1_decode_motion_vector(bitbuf, &mv, pmv);
    if (result)
        return result;

    /* predict and decode motion vector (1) */
    pmv[0] = &mv;
    if (y == 0) {
        pmv[1] =
        pmv[2] = pmv[0];
    } else {
        pmv[1] = &motion[(x / 8) + 3];
    }
    result = svq1_decode_motion_vector(bitbuf, &motion[0], pmv);
    if (result)
        return result;

    /* predict and decode motion vector (2) */
    pmv[1] = &motion[0];
    pmv[2] = &motion[(x / 8) + 1];

    result = svq1_decode_motion_vector(bitbuf, &motion[(x / 8) + 2], pmv);
    if (result)
        return result;

    /* predict and decode motion vector (3) */
    pmv[2] = &motion[(x / 8) + 2];
    pmv[3] = &motion[(x / 8) + 3];

    result = svq1_decode_motion_vector(bitbuf, pmv[3], pmv);
    if (result)
        return result;

    /* form predictions */
    for (i = 0; i < 4; i++) {
        int mvx = pmv[i]->x + (i  & 1) * 16;
        int mvy = pmv[i]->y + (i >> 1) * 16;

        // FIXME: clipping or padding?
        if (y + (mvy >> 1) < 0)
            mvy = 0;
        if (x + (mvx >> 1) < 0)
            mvx = 0;

        src = &previous[(x + (mvx >> 1)) + (y + (mvy >> 1)) * pitch];
        dst = current;

        dsp->put_pixels_tab[1][((mvy & 1) << 1) | (mvx & 1)](dst, src, pitch, 8);

        /* select next block */
        if (i & 1)
            current += 8 * (pitch - 1);
        else
            current += 8;
    }

    return 0;
}

static int svq1_decode_delta_block(AVCodecContext *avctx, DSPContext *dsp,
                                   GetBitContext *bitbuf,
                                   uint8_t *current, uint8_t *previous,
                                   int pitch, svq1_pmv *motion, int x, int y)
{
    uint32_t block_type;
    int result = 0;

    /* get block type */
    block_type = get_vlc2(bitbuf, svq1_block_type.table, 2, 2);

    /* reset motion vectors */
    if (block_type == SVQ1_BLOCK_SKIP || block_type == SVQ1_BLOCK_INTRA) {
        motion[0].x         =
        motion[0].y         =
        motion[x / 8 + 2].x =
        motion[x / 8 + 2].y =
        motion[x / 8 + 3].x =
        motion[x / 8 + 3].y = 0;
    }

    switch (block_type) {
    case SVQ1_BLOCK_SKIP:
        svq1_skip_block(current, previous, pitch, x, y);
        break;

    case SVQ1_BLOCK_INTER:
        result = svq1_motion_inter_block(dsp, bitbuf, current, previous,
                                         pitch, motion, x, y);
<<<<<<< HEAD
        if (result) {
            av_dlog(s->avctx, "Error in svq1_motion_inter_block %i\n", result);
=======

        if (result != 0) {
            av_dlog(avctx, "Error in svq1_motion_inter_block %i\n", result);
>>>>>>> 95baf701
            break;
        }
        result = svq1_decode_block_non_intra(bitbuf, current, pitch);
        break;

    case SVQ1_BLOCK_INTER_4V:
        result = svq1_motion_inter_4v_block(dsp, bitbuf, current, previous,
                                            pitch, motion, x, y);
<<<<<<< HEAD
        if (result) {
            av_dlog(s->avctx,
                    "Error in svq1_motion_inter_4v_block %i\n", result);
=======

        if (result != 0) {
            av_dlog(avctx, "Error in svq1_motion_inter_4v_block %i\n", result);
>>>>>>> 95baf701
            break;
        }
        result = svq1_decode_block_non_intra(bitbuf, current, pitch);
        break;

    case SVQ1_BLOCK_INTRA:
        result = svq1_decode_block_intra(bitbuf, current, pitch);
        break;
    }

    return result;
}

static void svq1_parse_string(GetBitContext *bitbuf, uint8_t *out)
{
    uint8_t seed;
    int i;

    out[0] = get_bits(bitbuf, 8);
    seed   = string_table[out[0]];

    for (i = 1; i <= out[0]; i++) {
        out[i] = get_bits(bitbuf, 8) ^ seed;
        seed   = string_table[out[i] ^ seed];
    }
}

static int svq1_decode_frame_header(AVCodecContext *avctx, AVFrame *frame)
{
    SVQ1Context *s = avctx->priv_data;
    GetBitContext *bitbuf = &s->gb;
    int frame_size_code;
    int width  = s->width;
    int height = s->height;

    skip_bits(bitbuf, 8); /* temporal_reference */

    /* frame type */
<<<<<<< HEAD
    s->pict_type = get_bits(bitbuf, 2) + 1;
    if (s->pict_type == 4)
        return AVERROR_INVALIDDATA;
=======
    s->nonref = 0;
    switch (get_bits(bitbuf, 2)) {
    case 0:
        frame->pict_type = AV_PICTURE_TYPE_I;
        break;
    case 2:
        s->nonref = 1;
    case 1:
        frame->pict_type = AV_PICTURE_TYPE_P;
        break;
    default:
        av_log(avctx, AV_LOG_ERROR, "Invalid frame type.\n");
        return AVERROR_INVALIDDATA;
    }
>>>>>>> 95baf701

    if (frame->pict_type == AV_PICTURE_TYPE_I) {
        /* unknown fields */
        if (s->frame_code == 0x50 || s->frame_code == 0x60) {
            int csum = get_bits(bitbuf, 16);

            csum = ff_svq1_packet_checksum(bitbuf->buffer,
                                           bitbuf->size_in_bits >> 3,
                                           csum);

            av_dlog(avctx, "%s checksum (%02x) for packet data\n",
                    (csum == 0) ? "correct" : "incorrect", csum);
        }

        if ((s->frame_code ^ 0x10) >= 0x50) {
            uint8_t msg[256];

            svq1_parse_string(bitbuf, msg);

            av_log(avctx, AV_LOG_INFO,
                   "embedded message: \"%s\"\n", (char *)msg);
        }

        skip_bits(bitbuf, 2);
        skip_bits(bitbuf, 2);
        skip_bits1(bitbuf);

        /* load frame size */
        frame_size_code = get_bits(bitbuf, 3);

        if (frame_size_code == 7) {
            /* load width, height (12 bits each) */
            width  = get_bits(bitbuf, 12);
            height = get_bits(bitbuf, 12);

            if (!width || !height)
                return AVERROR_INVALIDDATA;
        } else {
            /* get width, height from table */
            width  = ff_svq1_frame_size_table[frame_size_code].width;
            height = ff_svq1_frame_size_table[frame_size_code].height;
        }
    }

    /* unknown fields */
    if (get_bits1(bitbuf)) {
        skip_bits1(bitbuf);    /* use packet checksum if (1) */
        skip_bits1(bitbuf);    /* component checksums after image data if (1) */

        if (get_bits(bitbuf, 2) != 0)
            return AVERROR_INVALIDDATA;
    }

    if (get_bits1(bitbuf)) {
        skip_bits1(bitbuf);
        skip_bits(bitbuf, 4);
        skip_bits1(bitbuf);
        skip_bits(bitbuf, 2);

        while (get_bits1(bitbuf))
            skip_bits(bitbuf, 8);
    }

    s->width  = width;
    s->height = height;
    return 0;
}

static int svq1_decode_frame(AVCodecContext *avctx, void *data,
                             int *got_frame, AVPacket *avpkt)
{
    const uint8_t *buf = avpkt->data;
    int buf_size       = avpkt->size;
    SVQ1Context     *s = avctx->priv_data;
    AVFrame       *cur = s->cur;
    uint8_t *current;
    int result, i, x, y, width, height;
    svq1_pmv *pmv;

    if (cur->data[0])
        avctx->release_buffer(avctx, cur);

    /* initialize bit buffer */
    init_get_bits(&s->gb, buf, buf_size * 8);

    /* decode frame header */
    s->frame_code = get_bits(&s->gb, 22);

<<<<<<< HEAD
    if ((s->f_code & ~0x70) || !(s->f_code & 0x60))
        return AVERROR_INVALIDDATA;
=======
    if ((s->frame_code & ~0x70) || !(s->frame_code & 0x60))
        return -1;
>>>>>>> 95baf701

    /* swap some header bytes (why?) */
    if (s->frame_code != 0x20) {
        uint32_t *src = (uint32_t *)(buf + 4);

        if (buf_size < 36)
            return AVERROR_INVALIDDATA;

        for (i = 0; i < 4; i++)
            src[i] = ((src[i] << 16) | (src[i] >> 16)) ^ src[7 - i];
    }

<<<<<<< HEAD
    result = svq1_decode_frame_header(&s->gb, s);
    if (result) {
=======
    result = svq1_decode_frame_header(avctx, cur);

    if (result != 0) {
>>>>>>> 95baf701
        av_dlog(s->avctx, "Error in svq1_decode_frame_header %i\n", result);
        return result;
    }
    avcodec_set_dimensions(avctx, s->width, s->height);

    if ((avctx->skip_frame >= AVDISCARD_NONREF && s->nonref) ||
        (avctx->skip_frame >= AVDISCARD_NONKEY &&
         cur->pict_type != AV_PICTURE_TYPE_I) ||
        avctx->skip_frame >= AVDISCARD_ALL)
        return buf_size;

<<<<<<< HEAD
    if ((result = ff_MPV_frame_start(s, avctx)) < 0)
=======
    result = ff_get_buffer(avctx, cur);
    if (result < 0)
>>>>>>> 95baf701
        return result;

    pmv = av_malloc((FFALIGN(s->width, 16) / 8 + 3) * sizeof(*pmv));
    if (!pmv)
        return AVERROR(ENOMEM);

    /* decode y, u and v components */
    for (i = 0; i < 3; i++) {
        int linesize = cur->linesize[i];
        if (i == 0) {
            width    = FFALIGN(s->width,  16);
            height   = FFALIGN(s->height, 16);
        } else {
            if (avctx->flags & CODEC_FLAG_GRAY)
                break;
            width    = FFALIGN(s->width  / 4, 16);
            height   = FFALIGN(s->height / 4, 16);
        }

        current = cur->data[i];

        if (cur->pict_type == AV_PICTURE_TYPE_I) {
            /* keyframe */
            for (y = 0; y < height; y += 16) {
                for (x = 0; x < width; x += 16) {
                    result = svq1_decode_block_intra(&s->gb, &current[x],
                                                     linesize);
<<<<<<< HEAD
                    if (result) {
                        av_log(s->avctx, AV_LOG_ERROR,
=======
                    if (result != 0) {
                        av_log(avctx, AV_LOG_INFO,
>>>>>>> 95baf701
                               "Error in svq1_decode_block %i (keyframe)\n",
                               result);
                        goto err;
                    }
                }
                current += 16 * linesize;
            }
        } else {
            /* delta frame */
            uint8_t *previous = s->prev->data[i];
            if (!previous) {
                av_log(avctx, AV_LOG_ERROR, "Missing reference frame.\n");
                result = AVERROR_INVALIDDATA;
                goto err;
            }

            memset(pmv, 0, ((width / 8) + 3) * sizeof(svq1_pmv));

            for (y = 0; y < height; y += 16) {
                for (x = 0; x < width; x += 16) {
                    result = svq1_decode_delta_block(avctx, &s->dsp,
                                                     &s->gb, &current[x],
                                                     previous, linesize,
                                                     pmv, x, y);
                    if (result) {
                        av_dlog(s->avctx,
                                "Error in svq1_decode_delta_block %i\n",
                                result);
                        goto err;
                    }
                }

                pmv[0].x     =
                    pmv[0].y = 0;

                current += 16 * linesize;
            }
        }
    }

<<<<<<< HEAD
    *pict = s->current_picture.f;
    pict->qscale_table = NULL;

    ff_MPV_frame_end(s);
=======
    *(AVFrame*)data = *cur;
    if (!s->nonref)
        FFSWAP(AVFrame*, s->cur, s->prev);
>>>>>>> 95baf701

    *got_frame = 1;
    result     = buf_size;

err:
    av_free(pmv);
    return result;
}

static av_cold int svq1_decode_init(AVCodecContext *avctx)
{
    SVQ1Context *s = avctx->priv_data;
    int i;
    int offset = 0;

    s->cur  = avcodec_alloc_frame();
    s->prev = avcodec_alloc_frame();
    if (!s->cur || !s->prev) {
        avcodec_free_frame(&s->cur);
        avcodec_free_frame(&s->prev);
        return AVERROR(ENOMEM);
    }

    s->width            = avctx->width  + 3 & ~3;
    s->height           = avctx->height + 3 & ~3;
    avctx->pix_fmt      = AV_PIX_FMT_YUV410P;

    ff_dsputil_init(&s->dsp, avctx);

    INIT_VLC_STATIC(&svq1_block_type, 2, 4,
                    &ff_svq1_block_type_vlc[0][1], 2, 1,
                    &ff_svq1_block_type_vlc[0][0], 2, 1, 6);

    INIT_VLC_STATIC(&svq1_motion_component, 7, 33,
                    &ff_mvtab[0][1], 2, 1,
                    &ff_mvtab[0][0], 2, 1, 176);

    for (i = 0; i < 6; i++) {
        static const uint8_t sizes[2][6] = { { 14, 10, 14, 18, 16, 18 },
                                             { 10, 10, 14, 14, 14, 16 } };
        static VLC_TYPE table[168][2];
        svq1_intra_multistage[i].table           = &table[offset];
        svq1_intra_multistage[i].table_allocated = sizes[0][i];
        offset                                  += sizes[0][i];
        init_vlc(&svq1_intra_multistage[i], 3, 8,
                 &ff_svq1_intra_multistage_vlc[i][0][1], 2, 1,
                 &ff_svq1_intra_multistage_vlc[i][0][0], 2, 1,
                 INIT_VLC_USE_NEW_STATIC);
        svq1_inter_multistage[i].table           = &table[offset];
        svq1_inter_multistage[i].table_allocated = sizes[1][i];
        offset                                  += sizes[1][i];
        init_vlc(&svq1_inter_multistage[i], 3, 8,
                 &ff_svq1_inter_multistage_vlc[i][0][1], 2, 1,
                 &ff_svq1_inter_multistage_vlc[i][0][0], 2, 1,
                 INIT_VLC_USE_NEW_STATIC);
    }

    INIT_VLC_STATIC(&svq1_intra_mean, 8, 256,
                    &ff_svq1_intra_mean_vlc[0][1], 4, 2,
                    &ff_svq1_intra_mean_vlc[0][0], 4, 2, 632);

    INIT_VLC_STATIC(&svq1_inter_mean, 9, 512,
                    &ff_svq1_inter_mean_vlc[0][1], 4, 2,
                    &ff_svq1_inter_mean_vlc[0][0], 4, 2, 1434);

    return 0;
}

static av_cold int svq1_decode_end(AVCodecContext *avctx)
{
    SVQ1Context *s = avctx->priv_data;

    if (s->cur->data[0])
        avctx->release_buffer(avctx, s->cur);
    if (s->prev->data[0])
        avctx->release_buffer(avctx, s->prev);
    avcodec_free_frame(&s->cur);
    avcodec_free_frame(&s->prev);

    return 0;
}

static void svq1_flush(AVCodecContext *avctx)
{
    SVQ1Context *s = avctx->priv_data;

    if (s->cur->data[0])
        avctx->release_buffer(avctx, s->cur);
    if (s->prev->data[0])
        avctx->release_buffer(avctx, s->prev);
}

AVCodec ff_svq1_decoder = {
    .name           = "svq1",
    .type           = AVMEDIA_TYPE_VIDEO,
    .id             = AV_CODEC_ID_SVQ1,
    .priv_data_size = sizeof(SVQ1Context),
    .init           = svq1_decode_init,
    .close          = svq1_decode_end,
    .decode         = svq1_decode_frame,
    .capabilities   = CODEC_CAP_DR1,
    .flush          = svq1_flush,
    .pix_fmts       = (const enum PixelFormat[]) { AV_PIX_FMT_YUV410P,
                                                   AV_PIX_FMT_NONE },
    .long_name      = NULL_IF_CONFIG_SMALL("Sorenson Vector Quantizer 1 / Sorenson Video 1 / SVQ1"),
};<|MERGE_RESOLUTION|>--- conflicted
+++ resolved
@@ -474,14 +474,9 @@
     case SVQ1_BLOCK_INTER:
         result = svq1_motion_inter_block(dsp, bitbuf, current, previous,
                                          pitch, motion, x, y);
-<<<<<<< HEAD
-        if (result) {
-            av_dlog(s->avctx, "Error in svq1_motion_inter_block %i\n", result);
-=======
 
         if (result != 0) {
             av_dlog(avctx, "Error in svq1_motion_inter_block %i\n", result);
->>>>>>> 95baf701
             break;
         }
         result = svq1_decode_block_non_intra(bitbuf, current, pitch);
@@ -490,15 +485,9 @@
     case SVQ1_BLOCK_INTER_4V:
         result = svq1_motion_inter_4v_block(dsp, bitbuf, current, previous,
                                             pitch, motion, x, y);
-<<<<<<< HEAD
-        if (result) {
-            av_dlog(s->avctx,
-                    "Error in svq1_motion_inter_4v_block %i\n", result);
-=======
 
         if (result != 0) {
             av_dlog(avctx, "Error in svq1_motion_inter_4v_block %i\n", result);
->>>>>>> 95baf701
             break;
         }
         result = svq1_decode_block_non_intra(bitbuf, current, pitch);
@@ -537,11 +526,6 @@
     skip_bits(bitbuf, 8); /* temporal_reference */
 
     /* frame type */
-<<<<<<< HEAD
-    s->pict_type = get_bits(bitbuf, 2) + 1;
-    if (s->pict_type == 4)
-        return AVERROR_INVALIDDATA;
-=======
     s->nonref = 0;
     switch (get_bits(bitbuf, 2)) {
     case 0:
@@ -556,7 +540,6 @@
         av_log(avctx, AV_LOG_ERROR, "Invalid frame type.\n");
         return AVERROR_INVALIDDATA;
     }
->>>>>>> 95baf701
 
     if (frame->pict_type == AV_PICTURE_TYPE_I) {
         /* unknown fields */
@@ -645,13 +628,8 @@
     /* decode frame header */
     s->frame_code = get_bits(&s->gb, 22);
 
-<<<<<<< HEAD
-    if ((s->f_code & ~0x70) || !(s->f_code & 0x60))
+    if ((s->frame_code & ~0x70) || !(s->frame_code & 0x60))
         return AVERROR_INVALIDDATA;
-=======
-    if ((s->frame_code & ~0x70) || !(s->frame_code & 0x60))
-        return -1;
->>>>>>> 95baf701
 
     /* swap some header bytes (why?) */
     if (s->frame_code != 0x20) {
@@ -664,15 +642,9 @@
             src[i] = ((src[i] << 16) | (src[i] >> 16)) ^ src[7 - i];
     }
 
-<<<<<<< HEAD
-    result = svq1_decode_frame_header(&s->gb, s);
-    if (result) {
-=======
     result = svq1_decode_frame_header(avctx, cur);
-
     if (result != 0) {
->>>>>>> 95baf701
-        av_dlog(s->avctx, "Error in svq1_decode_frame_header %i\n", result);
+        av_dlog(avctx, "Error in svq1_decode_frame_header %i\n", result);
         return result;
     }
     avcodec_set_dimensions(avctx, s->width, s->height);
@@ -683,12 +655,8 @@
         avctx->skip_frame >= AVDISCARD_ALL)
         return buf_size;
 
-<<<<<<< HEAD
-    if ((result = ff_MPV_frame_start(s, avctx)) < 0)
-=======
     result = ff_get_buffer(avctx, cur);
     if (result < 0)
->>>>>>> 95baf701
         return result;
 
     pmv = av_malloc((FFALIGN(s->width, 16) / 8 + 3) * sizeof(*pmv));
@@ -716,13 +684,8 @@
                 for (x = 0; x < width; x += 16) {
                     result = svq1_decode_block_intra(&s->gb, &current[x],
                                                      linesize);
-<<<<<<< HEAD
                     if (result) {
-                        av_log(s->avctx, AV_LOG_ERROR,
-=======
-                    if (result != 0) {
-                        av_log(avctx, AV_LOG_INFO,
->>>>>>> 95baf701
+                        av_log(avctx, AV_LOG_ERROR,
                                "Error in svq1_decode_block %i (keyframe)\n",
                                result);
                         goto err;
@@ -748,7 +711,7 @@
                                                      previous, linesize,
                                                      pmv, x, y);
                     if (result) {
-                        av_dlog(s->avctx,
+                        av_dlog(avctx,
                                 "Error in svq1_decode_delta_block %i\n",
                                 result);
                         goto err;
@@ -763,16 +726,10 @@
         }
     }
 
-<<<<<<< HEAD
-    *pict = s->current_picture.f;
-    pict->qscale_table = NULL;
-
-    ff_MPV_frame_end(s);
-=======
     *(AVFrame*)data = *cur;
+    cur->qscale_table = NULL;
     if (!s->nonref)
         FFSWAP(AVFrame*, s->cur, s->prev);
->>>>>>> 95baf701
 
     *got_frame = 1;
     result     = buf_size;
