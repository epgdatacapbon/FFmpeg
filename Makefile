--- conflicted
+++ resolved
@@ -28,17 +28,11 @@
 $(foreach prog,$(AVBASENAMES),$(eval OBJS-$(prog) += cmdutils.o))
 $(foreach prog,$(AVBASENAMES),$(eval OBJS-$(prog)-$(CONFIG_OPENCL) += cmdutils_opencl.o))
 
-<<<<<<< HEAD
 OBJS-ffmpeg                   += ffmpeg_opt.o ffmpeg_filter.o
 OBJS-ffmpeg-$(HAVE_VDPAU_X11) += ffmpeg_vdpau.o
+OBJS-ffmpeg-$(CONFIG_DXVA2)   += ffmpeg_dxva2.o
+
 TESTTOOLS   = audiogen videogen rotozoom tiny_psnr tiny_ssim base64
-=======
-OBJS-avconv                   += avconv_opt.o avconv_filter.o
-OBJS-avconv-$(HAVE_VDPAU_X11) += avconv_vdpau.o
-OBJS-avconv-$(CONFIG_DXVA2)   += avconv_dxva2.o
-
-TESTTOOLS   = audiogen videogen rotozoom tiny_psnr base64
->>>>>>> 35177ba7
 HOSTPROGS  := $(TESTTOOLS:%=tests/%) doc/print_options
 TOOLS       = qt-faststart trasher uncoded_frame
 TOOLS-$(CONFIG_ZLIB) += cws2fws
