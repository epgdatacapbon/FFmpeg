--- conflicted
+++ resolved
@@ -83,11 +83,7 @@
         cpuid(1, eax, ebx, ecx, std_caps);
         family = ((eax>>8)&0xf) + ((eax>>20)&0xff);
         model  = ((eax>>4)&0xf) + ((eax>>12)&0xf0);
-<<<<<<< HEAD
-        if (std_caps & (1<<15))
-=======
         if (std_caps & (1 << 15))
->>>>>>> fe07c9c6
             rval |= AV_CPU_FLAG_CMOV;
         if (std_caps & (1<<23))
             rval |= AV_CPU_FLAG_MMX;
