/*
 * Various utilities for command line tools
 * Copyright (c) 2000-2003 Fabrice Bellard
 *
 * This file is part of FFmpeg.
 *
 * FFmpeg is free software; you can redistribute it and/or
 * modify it under the terms of the GNU Lesser General Public
 * License as published by the Free Software Foundation; either
 * version 2.1 of the License, or (at your option) any later version.
 *
 * FFmpeg is distributed in the hope that it will be useful,
 * but WITHOUT ANY WARRANTY; without even the implied warranty of
 * MERCHANTABILITY or FITNESS FOR A PARTICULAR PURPOSE.  See the GNU
 * Lesser General Public License for more details.
 *
 * You should have received a copy of the GNU Lesser General Public
 * License along with FFmpeg; if not, write to the Free Software
 * Foundation, Inc., 51 Franklin Street, Fifth Floor, Boston, MA 02110-1301 USA
 */

#include <string.h>
#include <stdlib.h>
#include <errno.h>
#include <math.h>

/* Include only the enabled headers since some compilers (namely, Sun
   Studio) will not omit unused inline functions and create undefined
   references to libraries that are not being built. */

#include "config.h"
#include "compat/va_copy.h"
#include "libavformat/avformat.h"
#include "libavfilter/avfilter.h"
#include "libavdevice/avdevice.h"
#include "libavresample/avresample.h"
#include "libswscale/swscale.h"
#include "libswresample/swresample.h"
#include "libpostproc/postprocess.h"
#include "libavutil/avassert.h"
#include "libavutil/avstring.h"
#include "libavutil/bprint.h"
#include "libavutil/mathematics.h"
#include "libavutil/imgutils.h"
#include "libavutil/parseutils.h"
#include "libavutil/pixdesc.h"
#include "libavutil/eval.h"
#include "libavutil/dict.h"
#include "libavutil/opt.h"
#include "cmdutils.h"
#include "version.h"
#if CONFIG_NETWORK
#include "libavformat/network.h"
#endif
#if HAVE_SYS_RESOURCE_H
#include <sys/time.h>
#include <sys/resource.h>
#endif
#if CONFIG_OPENCL
#include "libavutil/opencl.h"
#endif


static int init_report(const char *env);

struct SwsContext *sws_opts;
AVDictionary *swr_opts;
AVDictionary *format_opts, *codec_opts, *resample_opts;

const int this_year = 2013;

static FILE *report_file;

void init_opts(void)
{

    if(CONFIG_SWSCALE)
        sws_opts = sws_getContext(16, 16, 0, 16, 16, 0, SWS_BICUBIC,
                              NULL, NULL, NULL);
}

void uninit_opts(void)
{
#if CONFIG_SWSCALE
    sws_freeContext(sws_opts);
    sws_opts = NULL;
#endif

    av_dict_free(&swr_opts);
    av_dict_free(&format_opts);
    av_dict_free(&codec_opts);
    av_dict_free(&resample_opts);
}

void log_callback_help(void *ptr, int level, const char *fmt, va_list vl)
{
    vfprintf(stdout, fmt, vl);
}

<<<<<<< HEAD
static void log_callback_report(void *ptr, int level, const char *fmt, va_list vl)
{
    va_list vl2;
    char line[1024];
    static int print_prefix = 1;

    va_copy(vl2, vl);
    av_log_default_callback(ptr, level, fmt, vl);
    av_log_format_line(ptr, level, fmt, vl2, line, sizeof(line), &print_prefix);
    va_end(vl2);
    fputs(line, report_file);
    fflush(report_file);
=======
static void (*program_exit)(int ret);

void register_exit(void (*cb)(int ret))
{
    program_exit = cb;
}

void exit_program(int ret)
{
    if (program_exit)
        program_exit(ret);

    exit(ret);
>>>>>>> 636ced8e
}

double parse_number_or_die(const char *context, const char *numstr, int type,
                           double min, double max)
{
    char *tail;
    const char *error;
    double d = av_strtod(numstr, &tail);
    if (*tail)
        error = "Expected number for %s but found: %s\n";
    else if (d < min || d > max)
        error = "The value for %s was %s which is not within %f - %f\n";
    else if (type == OPT_INT64 && (int64_t)d != d)
        error = "Expected int64 for %s but found %s\n";
    else if (type == OPT_INT && (int)d != d)
        error = "Expected int for %s but found %s\n";
    else
        return d;
    av_log(NULL, AV_LOG_FATAL, error, context, numstr, min, max);
    exit_program(1);
    return 0;
}

int64_t parse_time_or_die(const char *context, const char *timestr,
                          int is_duration)
{
    int64_t us;
    if (av_parse_time(&us, timestr, is_duration) < 0) {
        av_log(NULL, AV_LOG_FATAL, "Invalid %s specification for %s: %s\n",
               is_duration ? "duration" : "date", context, timestr);
        exit_program(1);
    }
    return us;
}

void show_help_options(const OptionDef *options, const char *msg, int req_flags,
                       int rej_flags, int alt_flags)
{
    const OptionDef *po;
    int first;

    first = 1;
    for (po = options; po->name != NULL; po++) {
        char buf[64];

        if (((po->flags & req_flags) != req_flags) ||
            (alt_flags && !(po->flags & alt_flags)) ||
            (po->flags & rej_flags))
            continue;

        if (first) {
            printf("%s\n", msg);
            first = 0;
        }
        av_strlcpy(buf, po->name, sizeof(buf));
        if (po->argname) {
            av_strlcat(buf, " ", sizeof(buf));
            av_strlcat(buf, po->argname, sizeof(buf));
        }
        printf("-%-17s  %s\n", buf, po->help);
    }
    printf("\n");
}

void show_help_children(const AVClass *class, int flags)
{
    const AVClass *child = NULL;
    if (class->option) {
        av_opt_show2(&class, NULL, flags, 0);
        printf("\n");
    }

    while (child = av_opt_child_class_next(class, child))
        show_help_children(child, flags);
}

static const OptionDef *find_option(const OptionDef *po, const char *name)
{
    const char *p = strchr(name, ':');
    int len = p ? p - name : strlen(name);

    while (po->name != NULL) {
        if (!strncmp(name, po->name, len) && strlen(po->name) == len)
            break;
        po++;
    }
    return po;
}

#if HAVE_COMMANDLINETOARGVW
#include <windows.h>
#include <shellapi.h>
/* Will be leaked on exit */
static char** win32_argv_utf8 = NULL;
static int win32_argc = 0;

/**
 * Prepare command line arguments for executable.
 * For Windows - perform wide-char to UTF-8 conversion.
 * Input arguments should be main() function arguments.
 * @param argc_ptr Arguments number (including executable)
 * @param argv_ptr Arguments list.
 */
static void prepare_app_arguments(int *argc_ptr, char ***argv_ptr)
{
    char *argstr_flat;
    wchar_t **argv_w;
    int i, buffsize = 0, offset = 0;

    if (win32_argv_utf8) {
        *argc_ptr = win32_argc;
        *argv_ptr = win32_argv_utf8;
        return;
    }

    win32_argc = 0;
    argv_w = CommandLineToArgvW(GetCommandLineW(), &win32_argc);
    if (win32_argc <= 0 || !argv_w)
        return;

    /* determine the UTF-8 buffer size (including NULL-termination symbols) */
    for (i = 0; i < win32_argc; i++)
        buffsize += WideCharToMultiByte(CP_UTF8, 0, argv_w[i], -1,
                                        NULL, 0, NULL, NULL);

    win32_argv_utf8 = av_mallocz(sizeof(char *) * (win32_argc + 1) + buffsize);
    argstr_flat     = (char *)win32_argv_utf8 + sizeof(char *) * (win32_argc + 1);
    if (win32_argv_utf8 == NULL) {
        LocalFree(argv_w);
        return;
    }

    for (i = 0; i < win32_argc; i++) {
        win32_argv_utf8[i] = &argstr_flat[offset];
        offset += WideCharToMultiByte(CP_UTF8, 0, argv_w[i], -1,
                                      &argstr_flat[offset],
                                      buffsize - offset, NULL, NULL);
    }
    win32_argv_utf8[i] = NULL;
    LocalFree(argv_w);

    *argc_ptr = win32_argc;
    *argv_ptr = win32_argv_utf8;
}
#else
static inline void prepare_app_arguments(int *argc_ptr, char ***argv_ptr)
{
    /* nothing to do */
}
#endif /* HAVE_COMMANDLINETOARGVW */

static int write_option(void *optctx, const OptionDef *po, const char *opt,
                        const char *arg)
{
    /* new-style options contain an offset into optctx, old-style address of
     * a global var*/
    void *dst = po->flags & (OPT_OFFSET | OPT_SPEC) ?
                (uint8_t *)optctx + po->u.off : po->u.dst_ptr;
    int *dstcount;

    if (po->flags & OPT_SPEC) {
        SpecifierOpt **so = dst;
        char *p = strchr(opt, ':');

        dstcount = (int *)(so + 1);
        *so = grow_array(*so, sizeof(**so), dstcount, *dstcount + 1);
        (*so)[*dstcount - 1].specifier = av_strdup(p ? p + 1 : "");
        dst = &(*so)[*dstcount - 1].u;
    }

    if (po->flags & OPT_STRING) {
        char *str;
        str = av_strdup(arg);
        av_freep(dst);
        *(char **)dst = str;
    } else if (po->flags & OPT_BOOL || po->flags & OPT_INT) {
        *(int *)dst = parse_number_or_die(opt, arg, OPT_INT64, INT_MIN, INT_MAX);
    } else if (po->flags & OPT_INT64) {
        *(int64_t *)dst = parse_number_or_die(opt, arg, OPT_INT64, INT64_MIN, INT64_MAX);
    } else if (po->flags & OPT_TIME) {
        *(int64_t *)dst = parse_time_or_die(opt, arg, 1);
    } else if (po->flags & OPT_FLOAT) {
        *(float *)dst = parse_number_or_die(opt, arg, OPT_FLOAT, -INFINITY, INFINITY);
    } else if (po->flags & OPT_DOUBLE) {
        *(double *)dst = parse_number_or_die(opt, arg, OPT_DOUBLE, -INFINITY, INFINITY);
    } else if (po->u.func_arg) {
        int ret = po->u.func_arg(optctx, opt, arg);
        if (ret < 0) {
            av_log(NULL, AV_LOG_ERROR,
                   "Failed to set value '%s' for option '%s': %s\n",
                   arg, opt, av_err2str(ret));
            return ret;
        }
    }
    if (po->flags & OPT_EXIT)
        exit_program(0);

    return 0;
}

int parse_option(void *optctx, const char *opt, const char *arg,
                 const OptionDef *options)
{
    const OptionDef *po;
    int ret;

    po = find_option(options, opt);
    if (!po->name && opt[0] == 'n' && opt[1] == 'o') {
        /* handle 'no' bool option */
        po = find_option(options, opt + 2);
        if ((po->name && (po->flags & OPT_BOOL)))
            arg = "0";
    } else if (po->flags & OPT_BOOL)
        arg = "1";

    if (!po->name)
        po = find_option(options, "default");
    if (!po->name) {
        av_log(NULL, AV_LOG_ERROR, "Unrecognized option '%s'\n", opt);
        return AVERROR(EINVAL);
    }
    if (po->flags & HAS_ARG && !arg) {
        av_log(NULL, AV_LOG_ERROR, "Missing argument for option '%s'\n", opt);
        return AVERROR(EINVAL);
    }

    ret = write_option(optctx, po, opt, arg);
    if (ret < 0)
        return ret;

    return !!(po->flags & HAS_ARG);
}

void parse_options(void *optctx, int argc, char **argv, const OptionDef *options,
                   void (*parse_arg_function)(void *, const char*))
{
    const char *opt;
    int optindex, handleoptions = 1, ret;

    /* perform system-dependent conversions for arguments list */
    prepare_app_arguments(&argc, &argv);

    /* parse options */
    optindex = 1;
    while (optindex < argc) {
        opt = argv[optindex++];

        if (handleoptions && opt[0] == '-' && opt[1] != '\0') {
            if (opt[1] == '-' && opt[2] == '\0') {
                handleoptions = 0;
                continue;
            }
            opt++;

            if ((ret = parse_option(optctx, opt, argv[optindex], options)) < 0)
                exit_program(1);
            optindex += ret;
        } else {
            if (parse_arg_function)
                parse_arg_function(optctx, opt);
        }
    }
}

int parse_optgroup(void *optctx, OptionGroup *g)
{
    int i, ret;

    av_log(NULL, AV_LOG_DEBUG, "Parsing a group of options: %s %s.\n",
           g->group_def->name, g->arg);

    for (i = 0; i < g->nb_opts; i++) {
        Option *o = &g->opts[i];

        if (g->group_def->flags &&
            !(g->group_def->flags & o->opt->flags)) {
            av_log(NULL, AV_LOG_ERROR, "Option %s (%s) cannot be applied to "
                   "%s %s -- you are trying to apply an input option to an "
                   "output file or vice versa. Move this option before the "
                   "file it belongs to.\n", o->key, o->opt->help,
                   g->group_def->name, g->arg);
            return AVERROR(EINVAL);
        }

        av_log(NULL, AV_LOG_DEBUG, "Applying option %s (%s) with argument %s.\n",
               o->key, o->opt->help, o->val);

        ret = write_option(optctx, o->opt, o->key, o->val);
        if (ret < 0)
            return ret;
    }

    av_log(NULL, AV_LOG_DEBUG, "Successfully parsed a group of options.\n");

    return 0;
}

int locate_option(int argc, char **argv, const OptionDef *options,
                  const char *optname)
{
    const OptionDef *po;
    int i;

    for (i = 1; i < argc; i++) {
        const char *cur_opt = argv[i];

        if (*cur_opt++ != '-')
            continue;

        po = find_option(options, cur_opt);
        if (!po->name && cur_opt[0] == 'n' && cur_opt[1] == 'o')
            po = find_option(options, cur_opt + 2);

        if ((!po->name && !strcmp(cur_opt, optname)) ||
             (po->name && !strcmp(optname, po->name)))
            return i;

        if (po->flags & HAS_ARG)
            i++;
    }
    return 0;
}

static void dump_argument(const char *a)
{
    const unsigned char *p;

    for (p = a; *p; p++)
        if (!((*p >= '+' && *p <= ':') || (*p >= '@' && *p <= 'Z') ||
              *p == '_' || (*p >= 'a' && *p <= 'z')))
            break;
    if (!*p) {
        fputs(a, report_file);
        return;
    }
    fputc('"', report_file);
    for (p = a; *p; p++) {
        if (*p == '\\' || *p == '"' || *p == '$' || *p == '`')
            fprintf(report_file, "\\%c", *p);
        else if (*p < ' ' || *p > '~')
            fprintf(report_file, "\\x%02x", *p);
        else
            fputc(*p, report_file);
    }
    fputc('"', report_file);
}

void parse_loglevel(int argc, char **argv, const OptionDef *options)
{
    int idx = locate_option(argc, argv, options, "loglevel");
    const char *env;
    if (!idx)
        idx = locate_option(argc, argv, options, "v");
    if (idx && argv[idx + 1])
        opt_loglevel(NULL, "loglevel", argv[idx + 1]);
    idx = locate_option(argc, argv, options, "report");
    if ((env = getenv("FFREPORT")) || idx) {
        init_report(env);
        if (report_file) {
            int i;
            fprintf(report_file, "Command line:\n");
            for (i = 0; i < argc; i++) {
                dump_argument(argv[i]);
                fputc(i < argc - 1 ? ' ' : '\n', report_file);
            }
            fflush(report_file);
        }
    }
}

#define FLAGS (o->type == AV_OPT_TYPE_FLAGS) ? AV_DICT_APPEND : 0
int opt_default(void *optctx, const char *opt, const char *arg)
{
    const AVOption *o;
    int consumed = 0;
    char opt_stripped[128];
    const char *p;
    const AVClass *cc = avcodec_get_class(), *fc = avformat_get_class();
#if CONFIG_AVRESAMPLE
    const AVClass *rc = avresample_get_class();
#endif
    const AVClass *sc, *swr_class;

    if (!strcmp(opt, "debug") || !strcmp(opt, "fdebug"))
        av_log_set_level(AV_LOG_DEBUG);

    if (!(p = strchr(opt, ':')))
        p = opt + strlen(opt);
    av_strlcpy(opt_stripped, opt, FFMIN(sizeof(opt_stripped), p - opt + 1));

    if ((o = av_opt_find(&cc, opt_stripped, NULL, 0,
                         AV_OPT_SEARCH_CHILDREN | AV_OPT_SEARCH_FAKE_OBJ)) ||
        ((opt[0] == 'v' || opt[0] == 'a' || opt[0] == 's') &&
         (o = av_opt_find(&cc, opt + 1, NULL, 0, AV_OPT_SEARCH_FAKE_OBJ)))) {
        av_dict_set(&codec_opts, opt, arg, FLAGS);
        consumed = 1;
    }
    if ((o = av_opt_find(&fc, opt, NULL, 0,
                         AV_OPT_SEARCH_CHILDREN | AV_OPT_SEARCH_FAKE_OBJ))) {
        av_dict_set(&format_opts, opt, arg, FLAGS);
        if (consumed)
            av_log(NULL, AV_LOG_VERBOSE, "Routing option %s to both codec and muxer layer\n", opt);
        consumed = 1;
    }
#if CONFIG_SWSCALE
    sc = sws_get_class();
    if (!consumed && av_opt_find(&sc, opt, NULL, 0,
                         AV_OPT_SEARCH_CHILDREN | AV_OPT_SEARCH_FAKE_OBJ)) {
        // XXX we only support sws_flags, not arbitrary sws options
        int ret = av_opt_set(sws_opts, opt, arg, 0);
        if (ret < 0) {
            av_log(NULL, AV_LOG_ERROR, "Error setting option %s.\n", opt);
            return ret;
        }
        consumed = 1;
    }
#endif
#if CONFIG_SWRESAMPLE
    swr_class = swr_get_class();
    if (!consumed && (o=av_opt_find(&swr_class, opt, NULL, 0,
                                    AV_OPT_SEARCH_CHILDREN | AV_OPT_SEARCH_FAKE_OBJ))) {
        struct SwrContext *swr = swr_alloc();
        int ret = av_opt_set(swr, opt, arg, 0);
        swr_free(&swr);
        if (ret < 0) {
            av_log(NULL, AV_LOG_ERROR, "Error setting option %s.\n", opt);
            return ret;
        }
        av_dict_set(&swr_opts, opt, arg, FLAGS);
        consumed = 1;
    }
#endif
#if CONFIG_AVRESAMPLE
    if ((o=av_opt_find(&rc, opt, NULL, 0,
                       AV_OPT_SEARCH_CHILDREN | AV_OPT_SEARCH_FAKE_OBJ))) {
        av_dict_set(&resample_opts, opt, arg, FLAGS);
        consumed = 1;
    }
#endif

    if (consumed)
        return 0;
    return AVERROR_OPTION_NOT_FOUND;
}

/*
 * Check whether given option is a group separator.
 *
 * @return index of the group definition that matched or -1 if none
 */
static int match_group_separator(const OptionGroupDef *groups, int nb_groups,
                                 const char *opt)
{
    int i;

    for (i = 0; i < nb_groups; i++) {
        const OptionGroupDef *p = &groups[i];
        if (p->sep && !strcmp(p->sep, opt))
            return i;
    }

    return -1;
}

/*
 * Finish parsing an option group.
 *
 * @param group_idx which group definition should this group belong to
 * @param arg argument of the group delimiting option
 */
static void finish_group(OptionParseContext *octx, int group_idx,
                         const char *arg)
{
    OptionGroupList *l = &octx->groups[group_idx];
    OptionGroup *g;

    GROW_ARRAY(l->groups, l->nb_groups);
    g = &l->groups[l->nb_groups - 1];

    *g             = octx->cur_group;
    g->arg         = arg;
    g->group_def   = l->group_def;
#if CONFIG_SWSCALE
    g->sws_opts    = sws_opts;
#endif
    g->swr_opts    = swr_opts;
    g->codec_opts  = codec_opts;
    g->format_opts = format_opts;
    g->resample_opts = resample_opts;

    codec_opts  = NULL;
    format_opts = NULL;
    resample_opts = NULL;
#if CONFIG_SWSCALE
    sws_opts    = NULL;
#endif
    swr_opts    = NULL;
    init_opts();

    memset(&octx->cur_group, 0, sizeof(octx->cur_group));
}

/*
 * Add an option instance to currently parsed group.
 */
static void add_opt(OptionParseContext *octx, const OptionDef *opt,
                    const char *key, const char *val)
{
    int global = !(opt->flags & (OPT_PERFILE | OPT_SPEC | OPT_OFFSET));
    OptionGroup *g = global ? &octx->global_opts : &octx->cur_group;

    GROW_ARRAY(g->opts, g->nb_opts);
    g->opts[g->nb_opts - 1].opt = opt;
    g->opts[g->nb_opts - 1].key = key;
    g->opts[g->nb_opts - 1].val = val;
}

static void init_parse_context(OptionParseContext *octx,
                               const OptionGroupDef *groups, int nb_groups)
{
    static const OptionGroupDef global_group = { "global" };
    int i;

    memset(octx, 0, sizeof(*octx));

    octx->nb_groups = nb_groups;
    octx->groups    = av_mallocz(sizeof(*octx->groups) * octx->nb_groups);
    if (!octx->groups)
        exit_program(1);

    for (i = 0; i < octx->nb_groups; i++)
        octx->groups[i].group_def = &groups[i];

    octx->global_opts.group_def = &global_group;
    octx->global_opts.arg       = "";

    init_opts();
}

void uninit_parse_context(OptionParseContext *octx)
{
    int i, j;

    for (i = 0; i < octx->nb_groups; i++) {
        OptionGroupList *l = &octx->groups[i];

        for (j = 0; j < l->nb_groups; j++) {
            av_freep(&l->groups[j].opts);
            av_dict_free(&l->groups[j].codec_opts);
            av_dict_free(&l->groups[j].format_opts);
            av_dict_free(&l->groups[j].resample_opts);
#if CONFIG_SWSCALE
            sws_freeContext(l->groups[j].sws_opts);
#endif
            av_dict_free(&l->groups[j].swr_opts);
        }
        av_freep(&l->groups);
    }
    av_freep(&octx->groups);

    av_freep(&octx->cur_group.opts);
    av_freep(&octx->global_opts.opts);

    uninit_opts();
}

int split_commandline(OptionParseContext *octx, int argc, char *argv[],
                      const OptionDef *options,
                      const OptionGroupDef *groups, int nb_groups)
{
    int optindex = 1;
    int dashdash = -2;

    /* perform system-dependent conversions for arguments list */
    prepare_app_arguments(&argc, &argv);

    init_parse_context(octx, groups, nb_groups);
    av_log(NULL, AV_LOG_DEBUG, "Splitting the commandline.\n");

    while (optindex < argc) {
        const char *opt = argv[optindex++], *arg;
        const OptionDef *po;
        int ret;

        av_log(NULL, AV_LOG_DEBUG, "Reading option '%s' ...", opt);

        if (opt[0] == '-' && opt[1] == '-' && !opt[2]) {
            dashdash = optindex;
            continue;
        }
        /* unnamed group separators, e.g. output filename */
        if (opt[0] != '-' || !opt[1] || dashdash+1 == optindex) {
            finish_group(octx, 0, opt);
            av_log(NULL, AV_LOG_DEBUG, " matched as %s.\n", groups[0].name);
            continue;
        }
        opt++;

#define GET_ARG(arg)                                                           \
do {                                                                           \
    arg = argv[optindex++];                                                    \
    if (!arg) {                                                                \
        av_log(NULL, AV_LOG_ERROR, "Missing argument for option '%s'.\n", opt);\
        return AVERROR(EINVAL);                                                \
    }                                                                          \
} while (0)

        /* named group separators, e.g. -i */
        if ((ret = match_group_separator(groups, nb_groups, opt)) >= 0) {
            GET_ARG(arg);
            finish_group(octx, ret, arg);
            av_log(NULL, AV_LOG_DEBUG, " matched as %s with argument '%s'.\n",
                   groups[ret].name, arg);
            continue;
        }

        /* normal options */
        po = find_option(options, opt);
        if (po->name) {
            if (po->flags & OPT_EXIT) {
                /* optional argument, e.g. -h */
                arg = argv[optindex++];
            } else if (po->flags & HAS_ARG) {
                GET_ARG(arg);
            } else {
                arg = "1";
            }

            add_opt(octx, po, opt, arg);
            av_log(NULL, AV_LOG_DEBUG, " matched as option '%s' (%s) with "
                   "argument '%s'.\n", po->name, po->help, arg);
            continue;
        }

        /* AVOptions */
        if (argv[optindex]) {
            ret = opt_default(NULL, opt, argv[optindex]);
            if (ret >= 0) {
                av_log(NULL, AV_LOG_DEBUG, " matched as AVOption '%s' with "
                       "argument '%s'.\n", opt, argv[optindex]);
                optindex++;
                continue;
            } else if (ret != AVERROR_OPTION_NOT_FOUND) {
                av_log(NULL, AV_LOG_ERROR, "Error parsing option '%s' "
                       "with argument '%s'.\n", opt, argv[optindex]);
                return ret;
            }
        }

        /* boolean -nofoo options */
        if (opt[0] == 'n' && opt[1] == 'o' &&
            (po = find_option(options, opt + 2)) &&
            po->name && po->flags & OPT_BOOL) {
            add_opt(octx, po, opt, "0");
            av_log(NULL, AV_LOG_DEBUG, " matched as option '%s' (%s) with "
                   "argument 0.\n", po->name, po->help);
            continue;
        }

        av_log(NULL, AV_LOG_ERROR, "Unrecognized option '%s'.\n", opt);
        return AVERROR_OPTION_NOT_FOUND;
    }

    if (octx->cur_group.nb_opts || codec_opts || format_opts || resample_opts)
        av_log(NULL, AV_LOG_WARNING, "Trailing options were found on the "
               "commandline.\n");

    av_log(NULL, AV_LOG_DEBUG, "Finished splitting the commandline.\n");

    return 0;
}

int opt_loglevel(void *optctx, const char *opt, const char *arg)
{
    const struct { const char *name; int level; } log_levels[] = {
        { "quiet"  , AV_LOG_QUIET   },
        { "panic"  , AV_LOG_PANIC   },
        { "fatal"  , AV_LOG_FATAL   },
        { "error"  , AV_LOG_ERROR   },
        { "warning", AV_LOG_WARNING },
        { "info"   , AV_LOG_INFO    },
        { "verbose", AV_LOG_VERBOSE },
        { "debug"  , AV_LOG_DEBUG   },
    };
    char *tail;
    int level;
    int i;

    tail = strstr(arg, "repeat");
    av_log_set_flags(tail ? 0 : AV_LOG_SKIP_REPEATED);
    if (tail == arg)
        arg += 6 + (arg[6]=='+');
    if(tail && !*arg)
        return 0;

    for (i = 0; i < FF_ARRAY_ELEMS(log_levels); i++) {
        if (!strcmp(log_levels[i].name, arg)) {
            av_log_set_level(log_levels[i].level);
            return 0;
        }
    }

    level = strtol(arg, &tail, 10);
    if (*tail) {
        av_log(NULL, AV_LOG_FATAL, "Invalid loglevel \"%s\". "
               "Possible levels are numbers or:\n", arg);
        for (i = 0; i < FF_ARRAY_ELEMS(log_levels); i++)
            av_log(NULL, AV_LOG_FATAL, "\"%s\"\n", log_levels[i].name);
        exit_program(1);
    }
    av_log_set_level(level);
    return 0;
}

static void expand_filename_template(AVBPrint *bp, const char *template,
                                     struct tm *tm)
{
    int c;

    while ((c = *(template++))) {
        if (c == '%') {
            if (!(c = *(template++)))
                break;
            switch (c) {
            case 'p':
                av_bprintf(bp, "%s", program_name);
                break;
            case 't':
                av_bprintf(bp, "%04d%02d%02d-%02d%02d%02d",
                           tm->tm_year + 1900, tm->tm_mon + 1, tm->tm_mday,
                           tm->tm_hour, tm->tm_min, tm->tm_sec);
                break;
            case '%':
                av_bprint_chars(bp, c, 1);
                break;
            }
        } else {
            av_bprint_chars(bp, c, 1);
        }
    }
}

static int init_report(const char *env)
{
    char *filename_template = NULL;
    char *key, *val;
    int ret, count = 0;
    time_t now;
    struct tm *tm;
    AVBPrint filename;

    if (report_file) /* already opened */
        return 0;
    time(&now);
    tm = localtime(&now);

    while (env && *env) {
        if ((ret = av_opt_get_key_value(&env, "=", ":", 0, &key, &val)) < 0) {
            if (count)
                av_log(NULL, AV_LOG_ERROR,
                       "Failed to parse FFREPORT environment variable: %s\n",
                       av_err2str(ret));
            break;
        }
        if (*env)
            env++;
        count++;
        if (!strcmp(key, "file")) {
            av_free(filename_template);
            filename_template = val;
            val = NULL;
        } else {
            av_log(NULL, AV_LOG_ERROR, "Unknown key '%s' in FFREPORT\n", key);
        }
        av_free(val);
        av_free(key);
    }

    av_bprint_init(&filename, 0, 1);
    expand_filename_template(&filename,
                             av_x_if_null(filename_template, "%p-%t.log"), tm);
    av_free(filename_template);
    if (!av_bprint_is_complete(&filename)) {
        av_log(NULL, AV_LOG_ERROR, "Out of memory building report file name\n");
        return AVERROR(ENOMEM);
    }

    report_file = fopen(filename.str, "w");
    if (!report_file) {
        av_log(NULL, AV_LOG_ERROR, "Failed to open report \"%s\": %s\n",
               filename.str, strerror(errno));
        return AVERROR(errno);
    }
    av_log_set_callback(log_callback_report);
    av_log(NULL, AV_LOG_INFO,
           "%s started on %04d-%02d-%02d at %02d:%02d:%02d\n"
           "Report written to \"%s\"\n",
           program_name,
           tm->tm_year + 1900, tm->tm_mon + 1, tm->tm_mday,
           tm->tm_hour, tm->tm_min, tm->tm_sec,
           filename.str);
    av_bprint_finalize(&filename, NULL);
    return 0;
}

int opt_report(const char *opt)
{
    return init_report(NULL);
}

int opt_max_alloc(void *optctx, const char *opt, const char *arg)
{
    char *tail;
    size_t max;

    max = strtol(arg, &tail, 10);
    if (*tail) {
        av_log(NULL, AV_LOG_FATAL, "Invalid max_alloc \"%s\".\n", arg);
        exit(1);
    }
    av_max_alloc(max);
    return 0;
}

int opt_cpuflags(void *optctx, const char *opt, const char *arg)
{
    int ret;
    unsigned flags = av_get_cpu_flags();

    if ((ret = av_parse_cpu_caps(&flags, arg)) < 0)
        return ret;

    av_force_cpu_flags(flags);
    return 0;
}

int opt_timelimit(void *optctx, const char *opt, const char *arg)
{
#if HAVE_SETRLIMIT
    int lim = parse_number_or_die(opt, arg, OPT_INT64, 0, INT_MAX);
    struct rlimit rl = { lim, lim + 1 };
    if (setrlimit(RLIMIT_CPU, &rl))
        perror("setrlimit");
#else
    av_log(NULL, AV_LOG_WARNING, "-%s not implemented on this OS\n", opt);
#endif
    return 0;
}

#if CONFIG_OPENCL
int opt_opencl(void *optctx, const char *opt, const char *arg)
{
    char *key, *value;
    const char *opts = arg;
    int ret = 0;
    while (*opts) {
        ret = av_opt_get_key_value(&opts, "=", ":", 0, &key, &value);
        if (ret < 0)
            return ret;
        ret = av_opencl_set_option(key, value);
        if (ret < 0)
            return ret;
        if (*opts)
            opts++;
    }
    return ret;
}
#endif

void print_error(const char *filename, int err)
{
    char errbuf[128];
    const char *errbuf_ptr = errbuf;

    if (av_strerror(err, errbuf, sizeof(errbuf)) < 0)
        errbuf_ptr = strerror(AVUNERROR(err));
    av_log(NULL, AV_LOG_ERROR, "%s: %s\n", filename, errbuf_ptr);
}

static int warned_cfg = 0;

#define INDENT        1
#define SHOW_VERSION  2
#define SHOW_CONFIG   4
#define SHOW_COPYRIGHT 8

#define PRINT_LIB_INFO(libname, LIBNAME, flags, level)                  \
    if (CONFIG_##LIBNAME) {                                             \
        const char *indent = flags & INDENT? "  " : "";                 \
        if (flags & SHOW_VERSION) {                                     \
            unsigned int version = libname##_version();                 \
            av_log(NULL, level,                                         \
                   "%slib%-11s %2d.%3d.%3d / %2d.%3d.%3d\n",            \
                   indent, #libname,                                    \
                   LIB##LIBNAME##_VERSION_MAJOR,                        \
                   LIB##LIBNAME##_VERSION_MINOR,                        \
                   LIB##LIBNAME##_VERSION_MICRO,                        \
                   version >> 16, version >> 8 & 0xff, version & 0xff); \
        }                                                               \
        if (flags & SHOW_CONFIG) {                                      \
            const char *cfg = libname##_configuration();                \
            if (strcmp(FFMPEG_CONFIGURATION, cfg)) {                    \
                if (!warned_cfg) {                                      \
                    av_log(NULL, level,                                 \
                            "%sWARNING: library configuration mismatch\n", \
                            indent);                                    \
                    warned_cfg = 1;                                     \
                }                                                       \
                av_log(NULL, level, "%s%-11s configuration: %s\n",      \
                        indent, #libname, cfg);                         \
            }                                                           \
        }                                                               \
    }                                                                   \

static void print_all_libs_info(int flags, int level)
{
    PRINT_LIB_INFO(avutil,   AVUTIL,   flags, level);
    PRINT_LIB_INFO(avcodec,  AVCODEC,  flags, level);
    PRINT_LIB_INFO(avformat, AVFORMAT, flags, level);
    PRINT_LIB_INFO(avdevice, AVDEVICE, flags, level);
    PRINT_LIB_INFO(avfilter, AVFILTER, flags, level);
    PRINT_LIB_INFO(avresample, AVRESAMPLE, flags, level);
    PRINT_LIB_INFO(swscale,  SWSCALE,  flags, level);
    PRINT_LIB_INFO(swresample,SWRESAMPLE,  flags, level);
    PRINT_LIB_INFO(postproc, POSTPROC, flags, level);
}

static void print_program_info(int flags, int level)
{
    const char *indent = flags & INDENT? "  " : "";

    av_log(NULL, level, "%s version " FFMPEG_VERSION, program_name);
    if (flags & SHOW_COPYRIGHT)
        av_log(NULL, level, " Copyright (c) %d-%d the FFmpeg developers",
               program_birth_year, this_year);
    av_log(NULL, level, "\n");
    av_log(NULL, level, "%sbuilt on %s %s with %s\n",
           indent, __DATE__, __TIME__, CC_IDENT);

    av_log(NULL, level, "%sconfiguration: " FFMPEG_CONFIGURATION "\n", indent);
}

void show_banner(int argc, char **argv, const OptionDef *options)
{
    int idx = locate_option(argc, argv, options, "version");
    if (idx)
        return;

    print_program_info (INDENT|SHOW_COPYRIGHT, AV_LOG_INFO);
    print_all_libs_info(INDENT|SHOW_CONFIG,  AV_LOG_INFO);
    print_all_libs_info(INDENT|SHOW_VERSION, AV_LOG_INFO);
}

int show_version(void *optctx, const char *opt, const char *arg)
{
    av_log_set_callback(log_callback_help);
    print_program_info (0           , AV_LOG_INFO);
    print_all_libs_info(SHOW_VERSION, AV_LOG_INFO);

    return 0;
}

int show_license(void *optctx, const char *opt, const char *arg)
{
#if CONFIG_NONFREE
    printf(
    "This version of %s has nonfree parts compiled in.\n"
    "Therefore it is not legally redistributable.\n",
    program_name );
#elif CONFIG_GPLV3
    printf(
    "%s is free software; you can redistribute it and/or modify\n"
    "it under the terms of the GNU General Public License as published by\n"
    "the Free Software Foundation; either version 3 of the License, or\n"
    "(at your option) any later version.\n"
    "\n"
    "%s is distributed in the hope that it will be useful,\n"
    "but WITHOUT ANY WARRANTY; without even the implied warranty of\n"
    "MERCHANTABILITY or FITNESS FOR A PARTICULAR PURPOSE.  See the\n"
    "GNU General Public License for more details.\n"
    "\n"
    "You should have received a copy of the GNU General Public License\n"
    "along with %s.  If not, see <http://www.gnu.org/licenses/>.\n",
    program_name, program_name, program_name );
#elif CONFIG_GPL
    printf(
    "%s is free software; you can redistribute it and/or modify\n"
    "it under the terms of the GNU General Public License as published by\n"
    "the Free Software Foundation; either version 2 of the License, or\n"
    "(at your option) any later version.\n"
    "\n"
    "%s is distributed in the hope that it will be useful,\n"
    "but WITHOUT ANY WARRANTY; without even the implied warranty of\n"
    "MERCHANTABILITY or FITNESS FOR A PARTICULAR PURPOSE.  See the\n"
    "GNU General Public License for more details.\n"
    "\n"
    "You should have received a copy of the GNU General Public License\n"
    "along with %s; if not, write to the Free Software\n"
    "Foundation, Inc., 51 Franklin Street, Fifth Floor, Boston, MA 02110-1301 USA\n",
    program_name, program_name, program_name );
#elif CONFIG_LGPLV3
    printf(
    "%s is free software; you can redistribute it and/or modify\n"
    "it under the terms of the GNU Lesser General Public License as published by\n"
    "the Free Software Foundation; either version 3 of the License, or\n"
    "(at your option) any later version.\n"
    "\n"
    "%s is distributed in the hope that it will be useful,\n"
    "but WITHOUT ANY WARRANTY; without even the implied warranty of\n"
    "MERCHANTABILITY or FITNESS FOR A PARTICULAR PURPOSE.  See the\n"
    "GNU Lesser General Public License for more details.\n"
    "\n"
    "You should have received a copy of the GNU Lesser General Public License\n"
    "along with %s.  If not, see <http://www.gnu.org/licenses/>.\n",
    program_name, program_name, program_name );
#else
    printf(
    "%s is free software; you can redistribute it and/or\n"
    "modify it under the terms of the GNU Lesser General Public\n"
    "License as published by the Free Software Foundation; either\n"
    "version 2.1 of the License, or (at your option) any later version.\n"
    "\n"
    "%s is distributed in the hope that it will be useful,\n"
    "but WITHOUT ANY WARRANTY; without even the implied warranty of\n"
    "MERCHANTABILITY or FITNESS FOR A PARTICULAR PURPOSE.  See the GNU\n"
    "Lesser General Public License for more details.\n"
    "\n"
    "You should have received a copy of the GNU Lesser General Public\n"
    "License along with %s; if not, write to the Free Software\n"
    "Foundation, Inc., 51 Franklin Street, Fifth Floor, Boston, MA 02110-1301 USA\n",
    program_name, program_name, program_name );
#endif

    return 0;
}

int show_formats(void *optctx, const char *opt, const char *arg)
{
    AVInputFormat *ifmt  = NULL;
    AVOutputFormat *ofmt = NULL;
    const char *last_name;

    printf("File formats:\n"
           " D. = Demuxing supported\n"
           " .E = Muxing supported\n"
           " --\n");
    last_name = "000";
    for (;;) {
        int decode = 0;
        int encode = 0;
        const char *name      = NULL;
        const char *long_name = NULL;

        while ((ofmt = av_oformat_next(ofmt))) {
            if ((name == NULL || strcmp(ofmt->name, name) < 0) &&
                strcmp(ofmt->name, last_name) > 0) {
                name      = ofmt->name;
                long_name = ofmt->long_name;
                encode    = 1;
            }
        }
        while ((ifmt = av_iformat_next(ifmt))) {
            if ((name == NULL || strcmp(ifmt->name, name) < 0) &&
                strcmp(ifmt->name, last_name) > 0) {
                name      = ifmt->name;
                long_name = ifmt->long_name;
                encode    = 0;
            }
            if (name && strcmp(ifmt->name, name) == 0)
                decode = 1;
        }
        if (name == NULL)
            break;
        last_name = name;

        printf(" %s%s %-15s %s\n",
               decode ? "D" : " ",
               encode ? "E" : " ",
               name,
            long_name ? long_name:" ");
    }
    return 0;
}

#define PRINT_CODEC_SUPPORTED(codec, field, type, list_name, term, get_name) \
    if (codec->field) {                                                      \
        const type *p = codec->field;                                        \
                                                                             \
        printf("    Supported " list_name ":");                              \
        while (*p != term) {                                                 \
            get_name(*p);                                                    \
            printf(" %s", name);                                             \
            p++;                                                             \
        }                                                                    \
        printf("\n");                                                        \
    }                                                                        \

static void print_codec(const AVCodec *c)
{
    int encoder = av_codec_is_encoder(c);

    printf("%s %s [%s]:\n", encoder ? "Encoder" : "Decoder", c->name,
           c->long_name ? c->long_name : "");

    if (c->type == AVMEDIA_TYPE_VIDEO ||
        c->type == AVMEDIA_TYPE_AUDIO) {
        printf("    Threading capabilities: ");
        switch (c->capabilities & (CODEC_CAP_FRAME_THREADS |
                                   CODEC_CAP_SLICE_THREADS)) {
        case CODEC_CAP_FRAME_THREADS |
             CODEC_CAP_SLICE_THREADS: printf("frame and slice"); break;
        case CODEC_CAP_FRAME_THREADS: printf("frame");           break;
        case CODEC_CAP_SLICE_THREADS: printf("slice");           break;
        default:                      printf("no");              break;
        }
        printf("\n");
    }

    if (c->supported_framerates) {
        const AVRational *fps = c->supported_framerates;

        printf("    Supported framerates:");
        while (fps->num) {
            printf(" %d/%d", fps->num, fps->den);
            fps++;
        }
        printf("\n");
    }
    PRINT_CODEC_SUPPORTED(c, pix_fmts, enum AVPixelFormat, "pixel formats",
                          AV_PIX_FMT_NONE, GET_PIX_FMT_NAME);
    PRINT_CODEC_SUPPORTED(c, supported_samplerates, int, "sample rates", 0,
                          GET_SAMPLE_RATE_NAME);
    PRINT_CODEC_SUPPORTED(c, sample_fmts, enum AVSampleFormat, "sample formats",
                          AV_SAMPLE_FMT_NONE, GET_SAMPLE_FMT_NAME);
    PRINT_CODEC_SUPPORTED(c, channel_layouts, uint64_t, "channel layouts",
                          0, GET_CH_LAYOUT_DESC);

    if (c->priv_class) {
        show_help_children(c->priv_class,
                           AV_OPT_FLAG_ENCODING_PARAM |
                           AV_OPT_FLAG_DECODING_PARAM);
    }
}

static char get_media_type_char(enum AVMediaType type)
{
    switch (type) {
        case AVMEDIA_TYPE_VIDEO:    return 'V';
        case AVMEDIA_TYPE_AUDIO:    return 'A';
        case AVMEDIA_TYPE_DATA:     return 'D';
        case AVMEDIA_TYPE_SUBTITLE: return 'S';
        case AVMEDIA_TYPE_ATTACHMENT:return 'T';
        default:                    return '?';
    }
}

static const AVCodec *next_codec_for_id(enum AVCodecID id, const AVCodec *prev,
                                        int encoder)
{
    while ((prev = av_codec_next(prev))) {
        if (prev->id == id &&
            (encoder ? av_codec_is_encoder(prev) : av_codec_is_decoder(prev)))
            return prev;
    }
    return NULL;
}

static int compare_codec_desc(const void *a, const void *b)
{
    const AVCodecDescriptor * const *da = a;
    const AVCodecDescriptor * const *db = b;

    return (*da)->type != (*db)->type ? (*da)->type - (*db)->type :
           strcmp((*da)->name, (*db)->name);
}

static unsigned get_codecs_sorted(const AVCodecDescriptor ***rcodecs)
{
    const AVCodecDescriptor *desc = NULL;
    const AVCodecDescriptor **codecs;
    unsigned nb_codecs = 0, i = 0;

    while ((desc = avcodec_descriptor_next(desc)))
        nb_codecs++;
    if (!(codecs = av_calloc(nb_codecs, sizeof(*codecs)))) {
        av_log(NULL, AV_LOG_ERROR, "Out of memory\n");
        exit(1);
    }
    desc = NULL;
    while ((desc = avcodec_descriptor_next(desc)))
        codecs[i++] = desc;
    av_assert0(i == nb_codecs);
    qsort(codecs, nb_codecs, sizeof(*codecs), compare_codec_desc);
    *rcodecs = codecs;
    return nb_codecs;
}

static void print_codecs_for_id(enum AVCodecID id, int encoder)
{
    const AVCodec *codec = NULL;

    printf(" (%s: ", encoder ? "encoders" : "decoders");

    while ((codec = next_codec_for_id(id, codec, encoder)))
        printf("%s ", codec->name);

    printf(")");
}

int show_codecs(void *optctx, const char *opt, const char *arg)
{
    const AVCodecDescriptor **codecs;
    unsigned i, nb_codecs = get_codecs_sorted(&codecs);

    printf("Codecs:\n"
           " D..... = Decoding supported\n"
           " .E.... = Encoding supported\n"
           " ..V... = Video codec\n"
           " ..A... = Audio codec\n"
           " ..S... = Subtitle codec\n"
           " ...I.. = Intra frame-only codec\n"
           " ....L. = Lossy compression\n"
           " .....S = Lossless compression\n"
           " -------\n");
    for (i = 0; i < nb_codecs; i++) {
        const AVCodecDescriptor *desc = codecs[i];
        const AVCodec *codec = NULL;

        printf(" ");
        printf(avcodec_find_decoder(desc->id) ? "D" : ".");
        printf(avcodec_find_encoder(desc->id) ? "E" : ".");

        printf("%c", get_media_type_char(desc->type));
        printf((desc->props & AV_CODEC_PROP_INTRA_ONLY) ? "I" : ".");
        printf((desc->props & AV_CODEC_PROP_LOSSY)      ? "L" : ".");
        printf((desc->props & AV_CODEC_PROP_LOSSLESS)   ? "S" : ".");

        printf(" %-20s %s", desc->name, desc->long_name ? desc->long_name : "");

        /* print decoders/encoders when there's more than one or their
         * names are different from codec name */
        while ((codec = next_codec_for_id(desc->id, codec, 0))) {
            if (strcmp(codec->name, desc->name)) {
                print_codecs_for_id(desc->id, 0);
                break;
            }
        }
        codec = NULL;
        while ((codec = next_codec_for_id(desc->id, codec, 1))) {
            if (strcmp(codec->name, desc->name)) {
                print_codecs_for_id(desc->id, 1);
                break;
            }
        }

        printf("\n");
    }
    av_free(codecs);
    return 0;
}

static void print_codecs(int encoder)
{
    const AVCodecDescriptor **codecs;
    unsigned i, nb_codecs = get_codecs_sorted(&codecs);

    printf("%s:\n"
           " V..... = Video\n"
           " A..... = Audio\n"
           " S..... = Subtitle\n"
           " .F.... = Frame-level multithreading\n"
           " ..S... = Slice-level multithreading\n"
           " ...X.. = Codec is experimental\n"
           " ....B. = Supports draw_horiz_band\n"
           " .....D = Supports direct rendering method 1\n"
           " ------\n",
           encoder ? "Encoders" : "Decoders");
    for (i = 0; i < nb_codecs; i++) {
        const AVCodecDescriptor *desc = codecs[i];
        const AVCodec *codec = NULL;

        while ((codec = next_codec_for_id(desc->id, codec, encoder))) {
            printf(" %c", get_media_type_char(desc->type));
            printf((codec->capabilities & CODEC_CAP_FRAME_THREADS) ? "F" : ".");
            printf((codec->capabilities & CODEC_CAP_SLICE_THREADS) ? "S" : ".");
            printf((codec->capabilities & CODEC_CAP_EXPERIMENTAL)  ? "X" : ".");
            printf((codec->capabilities & CODEC_CAP_DRAW_HORIZ_BAND)?"B" : ".");
            printf((codec->capabilities & CODEC_CAP_DR1)           ? "D" : ".");

            printf(" %-20s %s", codec->name, codec->long_name ? codec->long_name : "");
            if (strcmp(codec->name, desc->name))
                printf(" (codec %s)", desc->name);

            printf("\n");
        }
    }
    av_free(codecs);
}

int show_decoders(void *optctx, const char *opt, const char *arg)
{
    print_codecs(0);
    return 0;
}

int show_encoders(void *optctx, const char *opt, const char *arg)
{
    print_codecs(1);
    return 0;
}

int show_bsfs(void *optctx, const char *opt, const char *arg)
{
    AVBitStreamFilter *bsf = NULL;

    printf("Bitstream filters:\n");
    while ((bsf = av_bitstream_filter_next(bsf)))
        printf("%s\n", bsf->name);
    printf("\n");
    return 0;
}

int show_protocols(void *optctx, const char *opt, const char *arg)
{
    void *opaque = NULL;
    const char *name;

    printf("Supported file protocols:\n"
           "Input:\n");
    while ((name = avio_enum_protocols(&opaque, 0)))
        printf("%s\n", name);
    printf("Output:\n");
    while ((name = avio_enum_protocols(&opaque, 1)))
        printf("%s\n", name);
    return 0;
}

int show_filters(void *optctx, const char *opt, const char *arg)
{
    const AVFilter av_unused(*filter) = NULL;
    char descr[64], *descr_cur;
    int i, j;
    const AVFilterPad *pad;

    printf("Filters:\n"
           "  T. = Timeline support\n"
           "  .S = Slice threading\n"
           "  A = Audio input/output\n"
           "  V = Video input/output\n"
           "  N = Dynamic number and/or type of input/output\n"
           "  | = Source or sink filter\n");
#if CONFIG_AVFILTER
    while ((filter = avfilter_next(filter))) {
        descr_cur = descr;
        for (i = 0; i < 2; i++) {
            if (i) {
                *(descr_cur++) = '-';
                *(descr_cur++) = '>';
            }
            pad = i ? filter->outputs : filter->inputs;
            for (j = 0; pad && pad[j].name; j++) {
                if (descr_cur >= descr + sizeof(descr) - 4)
                    break;
                *(descr_cur++) = get_media_type_char(pad[j].type);
            }
            if (!j)
                *(descr_cur++) = ((!i && (filter->flags & AVFILTER_FLAG_DYNAMIC_INPUTS)) ||
                                  ( i && (filter->flags & AVFILTER_FLAG_DYNAMIC_OUTPUTS))) ? 'N' : '|';
        }
        *descr_cur = 0;
        printf(" %c%c %-16s %-10s %s\n",
               filter->flags & AVFILTER_FLAG_SUPPORT_TIMELINE ? 'T' : '.',
               filter->flags & AVFILTER_FLAG_SLICE_THREADS    ? 'S' : '.',
               filter->name, descr, filter->description);
    }
#endif
    return 0;
}

int show_pix_fmts(void *optctx, const char *opt, const char *arg)
{
    const AVPixFmtDescriptor *pix_desc = NULL;

    printf("Pixel formats:\n"
           "I.... = Supported Input  format for conversion\n"
           ".O... = Supported Output format for conversion\n"
           "..H.. = Hardware accelerated format\n"
           "...P. = Paletted format\n"
           "....B = Bitstream format\n"
           "FLAGS NAME            NB_COMPONENTS BITS_PER_PIXEL\n"
           "-----\n");

#if !CONFIG_SWSCALE
#   define sws_isSupportedInput(x)  0
#   define sws_isSupportedOutput(x) 0
#endif

    while ((pix_desc = av_pix_fmt_desc_next(pix_desc))) {
        enum AVPixelFormat pix_fmt = av_pix_fmt_desc_get_id(pix_desc);
        printf("%c%c%c%c%c %-16s       %d            %2d\n",
               sws_isSupportedInput (pix_fmt)              ? 'I' : '.',
               sws_isSupportedOutput(pix_fmt)              ? 'O' : '.',
               pix_desc->flags & AV_PIX_FMT_FLAG_HWACCEL   ? 'H' : '.',
               pix_desc->flags & AV_PIX_FMT_FLAG_PAL       ? 'P' : '.',
               pix_desc->flags & AV_PIX_FMT_FLAG_BITSTREAM ? 'B' : '.',
               pix_desc->name,
               pix_desc->nb_components,
               av_get_bits_per_pixel(pix_desc));
    }
    return 0;
}

int show_layouts(void *optctx, const char *opt, const char *arg)
{
    int i = 0;
    uint64_t layout, j;
    const char *name, *descr;

    printf("Individual channels:\n"
           "NAME        DESCRIPTION\n");
    for (i = 0; i < 63; i++) {
        name = av_get_channel_name((uint64_t)1 << i);
        if (!name)
            continue;
        descr = av_get_channel_description((uint64_t)1 << i);
        printf("%-12s%s\n", name, descr);
    }
    printf("\nStandard channel layouts:\n"
           "NAME        DECOMPOSITION\n");
    for (i = 0; !av_get_standard_channel_layout(i, &layout, &name); i++) {
        if (name) {
            printf("%-12s", name);
            for (j = 1; j; j <<= 1)
                if ((layout & j))
                    printf("%s%s", (layout & (j - 1)) ? "+" : "", av_get_channel_name(j));
            printf("\n");
        }
    }
    return 0;
}

int show_sample_fmts(void *optctx, const char *opt, const char *arg)
{
    int i;
    char fmt_str[128];
    for (i = -1; i < AV_SAMPLE_FMT_NB; i++)
        printf("%s\n", av_get_sample_fmt_string(fmt_str, sizeof(fmt_str), i));
    return 0;
}

static void show_help_codec(const char *name, int encoder)
{
    const AVCodecDescriptor *desc;
    const AVCodec *codec;

    if (!name) {
        av_log(NULL, AV_LOG_ERROR, "No codec name specified.\n");
        return;
    }

    codec = encoder ? avcodec_find_encoder_by_name(name) :
                      avcodec_find_decoder_by_name(name);

    if (codec)
        print_codec(codec);
    else if ((desc = avcodec_descriptor_get_by_name(name))) {
        int printed = 0;

        while ((codec = next_codec_for_id(desc->id, codec, encoder))) {
            printed = 1;
            print_codec(codec);
        }

        if (!printed) {
            av_log(NULL, AV_LOG_ERROR, "Codec '%s' is known to FFmpeg, "
                   "but no %s for it are available. FFmpeg might need to be "
                   "recompiled with additional external libraries.\n",
                   name, encoder ? "encoders" : "decoders");
        }
    } else {
        av_log(NULL, AV_LOG_ERROR, "Codec '%s' is not recognized by FFmpeg.\n",
               name);
    }
}

static void show_help_demuxer(const char *name)
{
    const AVInputFormat *fmt = av_find_input_format(name);

    if (!fmt) {
        av_log(NULL, AV_LOG_ERROR, "Unknown format '%s'.\n", name);
        return;
    }

    printf("Demuxer %s [%s]:\n", fmt->name, fmt->long_name);

    if (fmt->extensions)
        printf("    Common extensions: %s.\n", fmt->extensions);

    if (fmt->priv_class)
        show_help_children(fmt->priv_class, AV_OPT_FLAG_DECODING_PARAM);
}

static void show_help_muxer(const char *name)
{
    const AVCodecDescriptor *desc;
    const AVOutputFormat *fmt = av_guess_format(name, NULL, NULL);

    if (!fmt) {
        av_log(NULL, AV_LOG_ERROR, "Unknown format '%s'.\n", name);
        return;
    }

    printf("Muxer %s [%s]:\n", fmt->name, fmt->long_name);

    if (fmt->extensions)
        printf("    Common extensions: %s.\n", fmt->extensions);
    if (fmt->mime_type)
        printf("    Mime type: %s.\n", fmt->mime_type);
    if (fmt->video_codec != AV_CODEC_ID_NONE &&
        (desc = avcodec_descriptor_get(fmt->video_codec))) {
        printf("    Default video codec: %s.\n", desc->name);
    }
    if (fmt->audio_codec != AV_CODEC_ID_NONE &&
        (desc = avcodec_descriptor_get(fmt->audio_codec))) {
        printf("    Default audio codec: %s.\n", desc->name);
    }
    if (fmt->subtitle_codec != AV_CODEC_ID_NONE &&
        (desc = avcodec_descriptor_get(fmt->subtitle_codec))) {
        printf("    Default subtitle codec: %s.\n", desc->name);
    }

    if (fmt->priv_class)
        show_help_children(fmt->priv_class, AV_OPT_FLAG_ENCODING_PARAM);
}

#if CONFIG_AVFILTER
static void show_help_filter(const char *name)
{
#if CONFIG_AVFILTER
    const AVFilter *f = avfilter_get_by_name(name);
    int i, count;

    if (!name) {
        av_log(NULL, AV_LOG_ERROR, "No filter name specified.\n");
        return;
    } else if (!f) {
        av_log(NULL, AV_LOG_ERROR, "Unknown filter '%s'.\n", name);
        return;
    }

    printf("Filter %s\n", f->name);
    if (f->description)
        printf("  %s\n", f->description);

    if (f->flags & AVFILTER_FLAG_SLICE_THREADS)
        printf("    slice threading supported\n");

    printf("    Inputs:\n");
    count = avfilter_pad_count(f->inputs);
    for (i = 0; i < count; i++) {
        printf("       #%d: %s (%s)\n", i, avfilter_pad_get_name(f->inputs, i),
               media_type_string(avfilter_pad_get_type(f->inputs, i)));
    }
    if (f->flags & AVFILTER_FLAG_DYNAMIC_INPUTS)
        printf("        dynamic (depending on the options)\n");
    else if (!count)
        printf("        none (source filter)\n");

    printf("    Outputs:\n");
    count = avfilter_pad_count(f->outputs);
    for (i = 0; i < count; i++) {
        printf("       #%d: %s (%s)\n", i, avfilter_pad_get_name(f->outputs, i),
               media_type_string(avfilter_pad_get_type(f->outputs, i)));
    }
    if (f->flags & AVFILTER_FLAG_DYNAMIC_OUTPUTS)
        printf("        dynamic (depending on the options)\n");
    else if (!count)
        printf("        none (sink filter)\n");

    if (f->priv_class)
        show_help_children(f->priv_class, AV_OPT_FLAG_VIDEO_PARAM | AV_OPT_FLAG_FILTERING_PARAM |
                                          AV_OPT_FLAG_AUDIO_PARAM);
    if (f->flags & AVFILTER_FLAG_SUPPORT_TIMELINE)
        printf("This filter has support for timeline through the 'enable' option.\n");
#else
    av_log(NULL, AV_LOG_ERROR, "Build without libavfilter; "
           "can not to satisfy request\n");
#endif
}
#endif

int show_help(void *optctx, const char *opt, const char *arg)
{
    char *topic, *par;
    av_log_set_callback(log_callback_help);

    topic = av_strdup(arg ? arg : "");
    par = strchr(topic, '=');
    if (par)
        *par++ = 0;

    if (!*topic) {
        show_help_default(topic, par);
    } else if (!strcmp(topic, "decoder")) {
        show_help_codec(par, 0);
    } else if (!strcmp(topic, "encoder")) {
        show_help_codec(par, 1);
    } else if (!strcmp(topic, "demuxer")) {
        show_help_demuxer(par);
    } else if (!strcmp(topic, "muxer")) {
        show_help_muxer(par);
#if CONFIG_AVFILTER
    } else if (!strcmp(topic, "filter")) {
        show_help_filter(par);
#endif
    } else {
        show_help_default(topic, par);
    }

    av_freep(&topic);
    return 0;
}

int read_yesno(void)
{
    int c = getchar();
    int yesno = (av_toupper(c) == 'Y');

    while (c != '\n' && c != EOF)
        c = getchar();

    return yesno;
}

int cmdutils_read_file(const char *filename, char **bufptr, size_t *size)
{
    int ret;
    FILE *f = fopen(filename, "rb");

    if (!f) {
        av_log(NULL, AV_LOG_ERROR, "Cannot read file '%s': %s\n", filename,
               strerror(errno));
        return AVERROR(errno);
    }
    fseek(f, 0, SEEK_END);
    *size = ftell(f);
    fseek(f, 0, SEEK_SET);
    if (*size == (size_t)-1) {
        av_log(NULL, AV_LOG_ERROR, "IO error: %s\n", strerror(errno));
        fclose(f);
        return AVERROR(errno);
    }
    *bufptr = av_malloc(*size + 1);
    if (!*bufptr) {
        av_log(NULL, AV_LOG_ERROR, "Could not allocate file buffer\n");
        fclose(f);
        return AVERROR(ENOMEM);
    }
    ret = fread(*bufptr, 1, *size, f);
    if (ret < *size) {
        av_free(*bufptr);
        if (ferror(f)) {
            av_log(NULL, AV_LOG_ERROR, "Error while reading file '%s': %s\n",
                   filename, strerror(errno));
            ret = AVERROR(errno);
        } else
            ret = AVERROR_EOF;
    } else {
        ret = 0;
        (*bufptr)[(*size)++] = '\0';
    }

    fclose(f);
    return ret;
}

FILE *get_preset_file(char *filename, size_t filename_size,
                      const char *preset_name, int is_path,
                      const char *codec_name)
{
    FILE *f = NULL;
    int i;
    const char *base[3] = { getenv("FFMPEG_DATADIR"),
                            getenv("HOME"),
                            FFMPEG_DATADIR, };

    if (is_path) {
        av_strlcpy(filename, preset_name, filename_size);
        f = fopen(filename, "r");
    } else {
#ifdef _WIN32
        char datadir[MAX_PATH], *ls;
        base[2] = NULL;

        if (GetModuleFileNameA(GetModuleHandleA(NULL), datadir, sizeof(datadir) - 1))
        {
            for (ls = datadir; ls < datadir + strlen(datadir); ls++)
                if (*ls == '\\') *ls = '/';

            if (ls = strrchr(datadir, '/'))
            {
                *ls = 0;
                strncat(datadir, "/ffpresets",  sizeof(datadir) - 1 - strlen(datadir));
                base[2] = datadir;
            }
        }
#endif
        for (i = 0; i < 3 && !f; i++) {
            if (!base[i])
                continue;
            snprintf(filename, filename_size, "%s%s/%s.ffpreset", base[i],
                     i != 1 ? "" : "/.ffmpeg", preset_name);
            f = fopen(filename, "r");
            if (!f && codec_name) {
                snprintf(filename, filename_size,
                         "%s%s/%s-%s.ffpreset",
                         base[i], i != 1 ? "" : "/.ffmpeg", codec_name,
                         preset_name);
                f = fopen(filename, "r");
            }
        }
    }

    return f;
}

int check_stream_specifier(AVFormatContext *s, AVStream *st, const char *spec)
{
    int ret = avformat_match_stream_specifier(s, st, spec);
    if (ret < 0)
        av_log(s, AV_LOG_ERROR, "Invalid stream specifier: %s.\n", spec);
    return ret;
}

AVDictionary *filter_codec_opts(AVDictionary *opts, enum AVCodecID codec_id,
                                AVFormatContext *s, AVStream *st, AVCodec *codec)
{
    AVDictionary    *ret = NULL;
    AVDictionaryEntry *t = NULL;
    int            flags = s->oformat ? AV_OPT_FLAG_ENCODING_PARAM
                                      : AV_OPT_FLAG_DECODING_PARAM;
    char          prefix = 0;
    const AVClass    *cc = avcodec_get_class();

    if (!codec)
        codec            = s->oformat ? avcodec_find_encoder(codec_id)
                                      : avcodec_find_decoder(codec_id);

    switch (st->codec->codec_type) {
    case AVMEDIA_TYPE_VIDEO:
        prefix  = 'v';
        flags  |= AV_OPT_FLAG_VIDEO_PARAM;
        break;
    case AVMEDIA_TYPE_AUDIO:
        prefix  = 'a';
        flags  |= AV_OPT_FLAG_AUDIO_PARAM;
        break;
    case AVMEDIA_TYPE_SUBTITLE:
        prefix  = 's';
        flags  |= AV_OPT_FLAG_SUBTITLE_PARAM;
        break;
    }

    while (t = av_dict_get(opts, "", t, AV_DICT_IGNORE_SUFFIX)) {
        char *p = strchr(t->key, ':');

        /* check stream specification in opt name */
        if (p)
            switch (check_stream_specifier(s, st, p + 1)) {
            case  1: *p = 0; break;
            case  0:         continue;
            default:         return NULL;
            }

        if (av_opt_find(&cc, t->key, NULL, flags, AV_OPT_SEARCH_FAKE_OBJ) ||
            (codec && codec->priv_class &&
             av_opt_find(&codec->priv_class, t->key, NULL, flags,
                         AV_OPT_SEARCH_FAKE_OBJ)))
            av_dict_set(&ret, t->key, t->value, 0);
        else if (t->key[0] == prefix &&
                 av_opt_find(&cc, t->key + 1, NULL, flags,
                             AV_OPT_SEARCH_FAKE_OBJ))
            av_dict_set(&ret, t->key + 1, t->value, 0);

        if (p)
            *p = ':';
    }
    return ret;
}

AVDictionary **setup_find_stream_info_opts(AVFormatContext *s,
                                           AVDictionary *codec_opts)
{
    int i;
    AVDictionary **opts;

    if (!s->nb_streams)
        return NULL;
    opts = av_mallocz(s->nb_streams * sizeof(*opts));
    if (!opts) {
        av_log(NULL, AV_LOG_ERROR,
               "Could not alloc memory for stream options.\n");
        return NULL;
    }
    for (i = 0; i < s->nb_streams; i++)
        opts[i] = filter_codec_opts(codec_opts, s->streams[i]->codec->codec_id,
                                    s, s->streams[i], NULL);
    return opts;
}

void *grow_array(void *array, int elem_size, int *size, int new_size)
{
    if (new_size >= INT_MAX / elem_size) {
        av_log(NULL, AV_LOG_ERROR, "Array too big.\n");
        exit_program(1);
    }
    if (*size < new_size) {
        uint8_t *tmp = av_realloc(array, new_size*elem_size);
        if (!tmp) {
            av_log(NULL, AV_LOG_ERROR, "Could not alloc buffer.\n");
            exit_program(1);
        }
        memset(tmp + *size*elem_size, 0, (new_size-*size) * elem_size);
        *size = new_size;
        return tmp;
    }
    return array;
}<|MERGE_RESOLUTION|>--- conflicted
+++ resolved
@@ -97,7 +97,6 @@
     vfprintf(stdout, fmt, vl);
 }
 
-<<<<<<< HEAD
 static void log_callback_report(void *ptr, int level, const char *fmt, va_list vl)
 {
     va_list vl2;
@@ -110,7 +109,8 @@
     va_end(vl2);
     fputs(line, report_file);
     fflush(report_file);
-=======
+}
+
 static void (*program_exit)(int ret);
 
 void register_exit(void (*cb)(int ret))
@@ -124,7 +124,6 @@
         program_exit(ret);
 
     exit(ret);
->>>>>>> 636ced8e
 }
 
 double parse_number_or_die(const char *context, const char *numstr, int type,
