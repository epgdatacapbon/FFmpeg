--- conflicted
+++ resolved
@@ -15,15 +15,9 @@
 
 API changes, most recent first:
 
-<<<<<<< HEAD
-=======
-2015-xx-xx - lavu 54.17.0
+2015-xx-xx - lavu 54.30.0
   xxxxxxx -  Add av_blowfish_alloc().
 
-2015-07-29 - 7e38340 - lavu 54.16.0 - hmac.h
-  Add AV_HMAC_SHA224 and AV_HMAC_SHA256.
-
->>>>>>> 7a7df34c
 2015-xx-xx - lavc 56.35.0 - avcodec.h
   xxxxxxxxx - Rename CODEC_FLAG* defines to AV_CODEC_FLAG*.
   xxxxxxxxx - Rename CODEC_CAP_* defines to AV_CODEC_CAP_*.
