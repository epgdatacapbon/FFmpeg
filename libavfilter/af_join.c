--- conflicted
+++ resolved
@@ -78,11 +78,7 @@
 #define A AV_OPT_FLAG_AUDIO_PARAM
 #define F AV_OPT_FLAG_FILTERING_PARAM
 static const AVOption join_options[] = {
-<<<<<<< HEAD
-    { "inputs",         "Number of input streams.", OFFSET(inputs),             AV_OPT_TYPE_INT,    { 2 }, 1, INT_MAX,       A|F },
-=======
-    { "inputs",         "Number of input streams.", OFFSET(inputs),             AV_OPT_TYPE_INT,    { .i64 = 2 }, 1, INT_MAX,       A },
->>>>>>> e6153f17
+    { "inputs",         "Number of input streams.", OFFSET(inputs),             AV_OPT_TYPE_INT,    { .i64 = 2 }, 1, INT_MAX,       A|F },
     { "channel_layout", "Channel layout of the "
                         "output stream.",           OFFSET(channel_layout_str), AV_OPT_TYPE_STRING, {.str = "stereo"}, 0, 0, A|F },
     { "map",            "A comma-separated list of channels maps in the format "
