/*
 * filter layer
 * Copyright (c) 2007 Bobby Bingham
 *
 * This file is part of FFmpeg.
 *
 * FFmpeg is free software; you can redistribute it and/or
 * modify it under the terms of the GNU Lesser General Public
 * License as published by the Free Software Foundation; either
 * version 2.1 of the License, or (at your option) any later version.
 *
 * FFmpeg is distributed in the hope that it will be useful,
 * but WITHOUT ANY WARRANTY; without even the implied warranty of
 * MERCHANTABILITY or FITNESS FOR A PARTICULAR PURPOSE.  See the GNU
 * Lesser General Public License for more details.
 *
 * You should have received a copy of the GNU Lesser General Public
 * License along with FFmpeg; if not, write to the Free Software
 * Foundation, Inc., 51 Franklin Street, Fifth Floor, Boston, MA 02110-1301 USA
 */

#include "libavutil/avassert.h"
#include "libavutil/avstring.h"
#include "libavutil/channel_layout.h"
#include "libavutil/common.h"
#include "libavutil/imgutils.h"
#include "libavutil/opt.h"
#include "libavutil/pixdesc.h"
#include "libavutil/rational.h"
#include "libavutil/samplefmt.h"

#include "audio.h"
#include "avfilter.h"
#include "formats.h"
#include "internal.h"
#include "audio.h"

static int ff_filter_frame_framed(AVFilterLink *link, AVFrame *frame);

void ff_tlog_ref(void *ctx, AVFrame *ref, int end)
{
    av_unused char buf[16];
    ff_tlog(ctx,
            "ref[%p buf:%p data:%p linesize[%d, %d, %d, %d] pts:%"PRId64" pos:%"PRId64,
            ref, ref->buf, ref->data[0],
            ref->linesize[0], ref->linesize[1], ref->linesize[2], ref->linesize[3],
            ref->pts, av_frame_get_pkt_pos(ref));

    if (ref->width) {
        ff_tlog(ctx, " a:%d/%d s:%dx%d i:%c iskey:%d type:%c",
                ref->sample_aspect_ratio.num, ref->sample_aspect_ratio.den,
                ref->width, ref->height,
                !ref->interlaced_frame     ? 'P' :         /* Progressive  */
                ref->top_field_first ? 'T' : 'B',    /* Top / Bottom */
                ref->key_frame,
                av_get_picture_type_char(ref->pict_type));
    }
    if (ref->nb_samples) {
        ff_tlog(ctx, " cl:%"PRId64"d n:%d r:%d",
                ref->channel_layout,
                ref->nb_samples,
                ref->sample_rate);
    }

    ff_tlog(ctx, "]%s", end ? "\n" : "");
}

unsigned avfilter_version(void) {
    av_assert0(LIBAVFILTER_VERSION_MICRO >= 100);
    return LIBAVFILTER_VERSION_INT;
}

const char *avfilter_configuration(void)
{
    return FFMPEG_CONFIGURATION;
}

const char *avfilter_license(void)
{
#define LICENSE_PREFIX "libavfilter license: "
    return LICENSE_PREFIX FFMPEG_LICENSE + sizeof(LICENSE_PREFIX) - 1;
}

void ff_command_queue_pop(AVFilterContext *filter)
{
    AVFilterCommand *c= filter->command_queue;
    av_freep(&c->arg);
    av_freep(&c->command);
    filter->command_queue= c->next;
    av_free(c);
}

void ff_insert_pad(unsigned idx, unsigned *count, size_t padidx_off,
                   AVFilterPad **pads, AVFilterLink ***links,
                   AVFilterPad *newpad)
{
    unsigned i;

    idx = FFMIN(idx, *count);

    *pads  = av_realloc(*pads,  sizeof(AVFilterPad)   * (*count + 1));
    *links = av_realloc(*links, sizeof(AVFilterLink*) * (*count + 1));
    memmove(*pads +idx+1, *pads +idx, sizeof(AVFilterPad)   * (*count-idx));
    memmove(*links+idx+1, *links+idx, sizeof(AVFilterLink*) * (*count-idx));
    memcpy(*pads+idx, newpad, sizeof(AVFilterPad));
    (*links)[idx] = NULL;

    (*count)++;
    for (i = idx+1; i < *count; i++)
        if (*links[i])
            (*(unsigned *)((uint8_t *) *links[i] + padidx_off))++;
}

int avfilter_link(AVFilterContext *src, unsigned srcpad,
                  AVFilterContext *dst, unsigned dstpad)
{
    AVFilterLink *link;

    if (src->nb_outputs <= srcpad || dst->nb_inputs <= dstpad ||
        src->outputs[srcpad]      || dst->inputs[dstpad])
        return -1;

    if (src->output_pads[srcpad].type != dst->input_pads[dstpad].type) {
        av_log(src, AV_LOG_ERROR,
               "Media type mismatch between the '%s' filter output pad %d (%s) and the '%s' filter input pad %d (%s)\n",
               src->name, srcpad, (char *)av_x_if_null(av_get_media_type_string(src->output_pads[srcpad].type), "?"),
               dst->name, dstpad, (char *)av_x_if_null(av_get_media_type_string(dst-> input_pads[dstpad].type), "?"));
        return AVERROR(EINVAL);
    }

    src->outputs[srcpad] =
    dst-> inputs[dstpad] = link = av_mallocz(sizeof(AVFilterLink));

    link->src     = src;
    link->dst     = dst;
    link->srcpad  = &src->output_pads[srcpad];
    link->dstpad  = &dst->input_pads[dstpad];
    link->type    = src->output_pads[srcpad].type;
    av_assert0(AV_PIX_FMT_NONE == -1 && AV_SAMPLE_FMT_NONE == -1);
    link->format  = -1;

    return 0;
}

void avfilter_link_free(AVFilterLink **link)
{
    if (!*link)
        return;

    av_frame_free(&(*link)->partial_buf);

    av_freep(link);
}

int avfilter_link_get_channels(AVFilterLink *link)
{
    return link->channels;
}

void avfilter_link_set_closed(AVFilterLink *link, int closed)
{
    link->closed = closed;
}

int avfilter_insert_filter(AVFilterLink *link, AVFilterContext *filt,
                           unsigned filt_srcpad_idx, unsigned filt_dstpad_idx)
{
    int ret;
    unsigned dstpad_idx = link->dstpad - link->dst->input_pads;

    av_log(link->dst, AV_LOG_VERBOSE, "auto-inserting filter '%s' "
           "between the filter '%s' and the filter '%s'\n",
           filt->name, link->src->name, link->dst->name);

    link->dst->inputs[dstpad_idx] = NULL;
    if ((ret = avfilter_link(filt, filt_dstpad_idx, link->dst, dstpad_idx)) < 0) {
        /* failed to link output filter to new filter */
        link->dst->inputs[dstpad_idx] = link;
        return ret;
    }

    /* re-hookup the link to the new destination filter we inserted */
    link->dst = filt;
    link->dstpad = &filt->input_pads[filt_srcpad_idx];
    filt->inputs[filt_srcpad_idx] = link;

    /* if any information on supported media formats already exists on the
     * link, we need to preserve that */
    if (link->out_formats)
        ff_formats_changeref(&link->out_formats,
                                   &filt->outputs[filt_dstpad_idx]->out_formats);

    if (link->out_samplerates)
        ff_formats_changeref(&link->out_samplerates,
                                   &filt->outputs[filt_dstpad_idx]->out_samplerates);
    if (link->out_channel_layouts)
        ff_channel_layouts_changeref(&link->out_channel_layouts,
                                     &filt->outputs[filt_dstpad_idx]->out_channel_layouts);

    return 0;
}

int avfilter_config_links(AVFilterContext *filter)
{
    int (*config_link)(AVFilterLink *);
    unsigned i;
    int ret;

    for (i = 0; i < filter->nb_inputs; i ++) {
        AVFilterLink *link = filter->inputs[i];
        AVFilterLink *inlink;

        if (!link) continue;

        inlink = link->src->nb_inputs ? link->src->inputs[0] : NULL;
        link->current_pts = AV_NOPTS_VALUE;

        switch (link->init_state) {
        case AVLINK_INIT:
            continue;
        case AVLINK_STARTINIT:
            av_log(filter, AV_LOG_INFO, "circular filter chain detected\n");
            return 0;
        case AVLINK_UNINIT:
            link->init_state = AVLINK_STARTINIT;

            if ((ret = avfilter_config_links(link->src)) < 0)
                return ret;

            if (!(config_link = link->srcpad->config_props)) {
                if (link->src->nb_inputs != 1) {
                    av_log(link->src, AV_LOG_ERROR, "Source filters and filters "
                                                    "with more than one input "
                                                    "must set config_props() "
                                                    "callbacks on all outputs\n");
                    return AVERROR(EINVAL);
                }
            } else if ((ret = config_link(link)) < 0) {
                av_log(link->src, AV_LOG_ERROR,
                       "Failed to configure output pad on %s\n",
                       link->src->name);
                return ret;
            }

            switch (link->type) {
            case AVMEDIA_TYPE_VIDEO:
                if (!link->time_base.num && !link->time_base.den)
                    link->time_base = inlink ? inlink->time_base : AV_TIME_BASE_Q;

                if (!link->sample_aspect_ratio.num && !link->sample_aspect_ratio.den)
                    link->sample_aspect_ratio = inlink ?
                        inlink->sample_aspect_ratio : (AVRational){1,1};

                if (inlink && !link->frame_rate.num && !link->frame_rate.den)
                    link->frame_rate = inlink->frame_rate;

                if (inlink) {
                    if (!link->w)
                        link->w = inlink->w;
                    if (!link->h)
                        link->h = inlink->h;
                } else if (!link->w || !link->h) {
                    av_log(link->src, AV_LOG_ERROR,
                           "Video source filters must set their output link's "
                           "width and height\n");
                    return AVERROR(EINVAL);
                }
                break;

            case AVMEDIA_TYPE_AUDIO:
                if (inlink) {
                    if (!link->time_base.num && !link->time_base.den)
                        link->time_base = inlink->time_base;
                }

                if (!link->time_base.num && !link->time_base.den)
                    link->time_base = (AVRational) {1, link->sample_rate};
            }

            if ((config_link = link->dstpad->config_props))
                if ((ret = config_link(link)) < 0) {
                    av_log(link->src, AV_LOG_ERROR,
                           "Failed to configure input pad on %s\n",
                           link->dst->name);
                    return ret;
                }

            link->init_state = AVLINK_INIT;
        }
    }

    return 0;
}

void ff_tlog_link(void *ctx, AVFilterLink *link, int end)
{
    if (link->type == AVMEDIA_TYPE_VIDEO) {
        ff_tlog(ctx,
                "link[%p s:%dx%d fmt:%s %s->%s]%s",
                link, link->w, link->h,
                av_get_pix_fmt_name(link->format),
                link->src ? link->src->filter->name : "",
                link->dst ? link->dst->filter->name : "",
                end ? "\n" : "");
    } else {
        char buf[128];
        av_get_channel_layout_string(buf, sizeof(buf), -1, link->channel_layout);

        ff_tlog(ctx,
                "link[%p r:%d cl:%s fmt:%s %s->%s]%s",
                link, (int)link->sample_rate, buf,
                av_get_sample_fmt_name(link->format),
                link->src ? link->src->filter->name : "",
                link->dst ? link->dst->filter->name : "",
                end ? "\n" : "");
    }
}

int ff_request_frame(AVFilterLink *link)
{
    int ret = -1;
    FF_TPRINTF_START(NULL, request_frame); ff_tlog_link(NULL, link, 1);

    if (link->closed)
        return AVERROR_EOF;
    av_assert0(!link->frame_requested);
    link->frame_requested = 1;
    while (link->frame_requested) {
        if (link->srcpad->request_frame)
            ret = link->srcpad->request_frame(link);
        else if (link->src->inputs[0])
            ret = ff_request_frame(link->src->inputs[0]);
        if (ret == AVERROR_EOF && link->partial_buf) {
            AVFrame *pbuf = link->partial_buf;
            link->partial_buf = NULL;
            ret = ff_filter_frame_framed(link, pbuf);
        }
        if (ret < 0) {
            link->frame_requested = 0;
            if (ret == AVERROR_EOF)
                link->closed = 1;
        } else {
            av_assert0(!link->frame_requested ||
                       link->flags & FF_LINK_FLAG_REQUEST_LOOP);
        }
    }
    return ret;
}

int ff_poll_frame(AVFilterLink *link)
{
    int i, min = INT_MAX;

    if (link->srcpad->poll_frame)
        return link->srcpad->poll_frame(link);

    for (i = 0; i < link->src->nb_inputs; i++) {
        int val;
        if (!link->src->inputs[i])
            return -1;
        val = ff_poll_frame(link->src->inputs[i]);
        min = FFMIN(min, val);
    }

    return min;
}

<<<<<<< HEAD
void ff_update_link_current_pts(AVFilterLink *link, int64_t pts)
{
    if (pts == AV_NOPTS_VALUE)
        return;
    link->current_pts = av_rescale_q(pts, link->time_base, AV_TIME_BASE_Q);
    /* TODO use duration */
    if (link->graph && link->age_index >= 0)
        ff_avfilter_graph_update_heap(link->graph, link);
}

int avfilter_process_command(AVFilterContext *filter, const char *cmd, const char *arg, char *res, int res_len, int flags)
{
    if(!strcmp(cmd, "ping")){
        av_strlcatf(res, res_len, "pong from:%s %s\n", filter->filter->name, filter->name);
        return 0;
    }else if(filter->filter->process_command) {
        return filter->filter->process_command(filter, cmd, arg, res, res_len, flags);
    }
    return AVERROR(ENOSYS);
}

#define MAX_REGISTERED_AVFILTERS_NB 256

static AVFilter *registered_avfilters[MAX_REGISTERED_AVFILTERS_NB + 1];

static int next_registered_avfilter_idx = 0;
=======
static AVFilter *first_filter;
>>>>>>> fa2a34cd

AVFilter *avfilter_get_by_name(const char *name)
{
    AVFilter *f = NULL;

    while ((f = avfilter_next(f)))
        if (!strcmp(f->name, name))
            return f;

    return NULL;
}

int avfilter_register(AVFilter *filter)
{
<<<<<<< HEAD
    int i;

    if (next_registered_avfilter_idx == MAX_REGISTERED_AVFILTERS_NB) {
        av_log(NULL, AV_LOG_ERROR,
               "Maximum number of registered filters %d reached, "
               "impossible to register filter with name '%s'\n",
               MAX_REGISTERED_AVFILTERS_NB, filter->name);
        return AVERROR(ENOMEM);
    }

    for(i=0; filter->inputs && filter->inputs[i].name; i++) {
        const AVFilterPad *input = &filter->inputs[i];
        av_assert0(     !input->filter_frame
                    || (!input->start_frame && !input->end_frame));
    }

    registered_avfilters[next_registered_avfilter_idx++] = filter;
=======
    AVFilter **f = &first_filter;
    while (*f)
        f = &(*f)->next;
    *f = filter;
    filter->next = NULL;
>>>>>>> fa2a34cd
    return 0;
}

const AVFilter *avfilter_next(const AVFilter *prev)
{
    return prev ? prev->next : first_filter;
}

#if FF_API_OLD_FILTER_REGISTER
AVFilter **av_filter_next(AVFilter **filter)
{
    return filter ? &(*filter)->next : &first_filter;
}

void avfilter_uninit(void)
{
}
#endif

int avfilter_pad_count(const AVFilterPad *pads)
{
    int count;

    if (!pads)
        return 0;

    for(count = 0; pads->name; count ++) pads ++;
    return count;
}

static const char *default_filter_name(void *filter_ctx)
{
    AVFilterContext *ctx = filter_ctx;
    return ctx->name ? ctx->name : ctx->filter->name;
}

static void *filter_child_next(void *obj, void *prev)
{
    AVFilterContext *ctx = obj;
    if (!prev && ctx->filter && ctx->filter->priv_class && ctx->priv)
        return ctx->priv;
    return NULL;
}

static const AVClass *filter_child_class_next(const AVClass *prev)
{
    AVFilter *f = NULL;

<<<<<<< HEAD
    /* find the filter that corresponds to prev */
    while (prev && *(f = av_filter_next(f)))
        if ((*f)->priv_class == prev)
            break;

    /* could not find filter corresponding to prev */
    if (prev && !(*f))
        return NULL;

    /* find next filter with specific options */
    while (*(f = av_filter_next(f)))
        if ((*f)->priv_class)
            return (*f)->priv_class;
=======
    while (prev && (f = avfilter_next(f)))
        if (f->priv_class == prev)
            break;

    while ((f = avfilter_next(f)))
        if (f->priv_class)
            return f->priv_class;

>>>>>>> fa2a34cd
    return NULL;
}

static const AVClass avfilter_class = {
    .class_name = "AVFilter",
    .item_name  = default_filter_name,
    .version    = LIBAVUTIL_VERSION_INT,
    .category   = AV_CLASS_CATEGORY_FILTER,
    .child_next = filter_child_next,
    .child_class_next = filter_child_class_next,
};

AVFilterContext *ff_filter_alloc(const AVFilter *filter, const char *inst_name)
{
    AVFilterContext *ret;

    if (!filter)
        return NULL;

    ret = av_mallocz(sizeof(AVFilterContext));
    if (!ret)
        return NULL;

    ret->av_class = &avfilter_class;
    ret->filter   = filter;
    ret->name     = inst_name ? av_strdup(inst_name) : NULL;
    if (filter->priv_size) {
        ret->priv     = av_mallocz(filter->priv_size);
        if (!ret->priv)
            goto err;
    }

    if (filter->priv_class) {
        *(const AVClass**)ret->priv = filter->priv_class;
        av_opt_set_defaults(ret->priv);
    }

    ret->nb_inputs = avfilter_pad_count(filter->inputs);
    if (ret->nb_inputs ) {
        ret->input_pads   = av_malloc(sizeof(AVFilterPad) * ret->nb_inputs);
        if (!ret->input_pads)
            goto err;
        memcpy(ret->input_pads, filter->inputs, sizeof(AVFilterPad) * ret->nb_inputs);
        ret->inputs       = av_mallocz(sizeof(AVFilterLink*) * ret->nb_inputs);
        if (!ret->inputs)
            goto err;
    }

    ret->nb_outputs = avfilter_pad_count(filter->outputs);
    if (ret->nb_outputs) {
        ret->output_pads  = av_malloc(sizeof(AVFilterPad) * ret->nb_outputs);
        if (!ret->output_pads)
            goto err;
        memcpy(ret->output_pads, filter->outputs, sizeof(AVFilterPad) * ret->nb_outputs);
        ret->outputs      = av_mallocz(sizeof(AVFilterLink*) * ret->nb_outputs);
        if (!ret->outputs)
            goto err;
    }
#if FF_API_FOO_COUNT
    ret->output_count = ret->nb_outputs;
    ret->input_count  = ret->nb_inputs;
#endif

    return ret;

err:
    av_freep(&ret->inputs);
    av_freep(&ret->input_pads);
    ret->nb_inputs = 0;
    av_freep(&ret->outputs);
    av_freep(&ret->output_pads);
    ret->nb_outputs = 0;
    av_freep(&ret->priv);
    av_free(ret);
    return NULL;
}

#if FF_API_AVFILTER_OPEN
int avfilter_open(AVFilterContext **filter_ctx, AVFilter *filter, const char *inst_name)
{
    *filter_ctx = ff_filter_alloc(filter, inst_name);
    return *filter_ctx ? 0 : AVERROR(ENOMEM);
}
#endif

void avfilter_free(AVFilterContext *filter)
{
    int i;
    AVFilterLink *link;

    if (!filter)
        return;

    if (filter->graph)
        ff_filter_graph_remove_filter(filter->graph, filter);

    if (filter->filter->uninit)
        filter->filter->uninit(filter);

    for (i = 0; i < filter->nb_inputs; i++) {
        if ((link = filter->inputs[i])) {
            if (link->src)
                link->src->outputs[link->srcpad - link->src->output_pads] = NULL;
            ff_formats_unref(&link->in_formats);
            ff_formats_unref(&link->out_formats);
            ff_formats_unref(&link->in_samplerates);
            ff_formats_unref(&link->out_samplerates);
            ff_channel_layouts_unref(&link->in_channel_layouts);
            ff_channel_layouts_unref(&link->out_channel_layouts);
        }
        avfilter_link_free(&link);
    }
    for (i = 0; i < filter->nb_outputs; i++) {
        if ((link = filter->outputs[i])) {
            if (link->dst)
                link->dst->inputs[link->dstpad - link->dst->input_pads] = NULL;
            ff_formats_unref(&link->in_formats);
            ff_formats_unref(&link->out_formats);
            ff_formats_unref(&link->in_samplerates);
            ff_formats_unref(&link->out_samplerates);
            ff_channel_layouts_unref(&link->in_channel_layouts);
            ff_channel_layouts_unref(&link->out_channel_layouts);
        }
        avfilter_link_free(&link);
    }

    if (filter->filter->priv_class || filter->filter->shorthand)
        av_opt_free(filter->priv);

    av_freep(&filter->name);
    av_freep(&filter->input_pads);
    av_freep(&filter->output_pads);
    av_freep(&filter->inputs);
    av_freep(&filter->outputs);
    av_freep(&filter->priv);
    while(filter->command_queue){
        ff_command_queue_pop(filter);
    }
    av_free(filter);
}

static int process_options(AVFilterContext *ctx, AVDictionary **options,
                           const char *args)
{
    const AVOption *o = NULL;
    int ret, count = 0;
    char *av_uninit(parsed_key), *av_uninit(value);
    const char *key;
    int offset= -1;

    if (!args)
        return 0;

    while (*args) {
        const char *shorthand = NULL;

        o = av_opt_next(ctx->priv, o);
        if (o) {
            if (o->type == AV_OPT_TYPE_CONST || o->offset == offset)
                continue;
            offset = o->offset;
            shorthand = o->name;
        }

        ret = av_opt_get_key_value(&args, "=", ":",
                                   shorthand ? AV_OPT_FLAG_IMPLICIT_KEY : 0,
                                   &parsed_key, &value);
        if (ret < 0) {
            if (ret == AVERROR(EINVAL))
                av_log(ctx, AV_LOG_ERROR, "No option name near '%s'\n", args);
            else
                av_log(ctx, AV_LOG_ERROR, "Unable to parse '%s': %s\n", args,
                       av_err2str(ret));
            return ret;
        }
        if (*args)
            args++;
        if (parsed_key) {
            key = parsed_key;
            while ((o = av_opt_next(ctx->priv, o))); /* discard all remaining shorthand */
        } else {
            key = shorthand;
        }

        av_log(ctx, AV_LOG_DEBUG, "Setting '%s' to value '%s'\n", key, value);
        av_dict_set(options, key, value, 0);
        if ((ret = av_opt_set(ctx->priv, key, value, 0)) < 0) {
            if (!av_opt_find(ctx->priv, key, NULL, 0, AV_OPT_SEARCH_CHILDREN | AV_OPT_SEARCH_FAKE_OBJ)) {
            if (ret == AVERROR_OPTION_NOT_FOUND)
                av_log(ctx, AV_LOG_ERROR, "Option '%s' not found\n", key);
            av_free(value);
            av_free(parsed_key);
            return ret;
            }
        }

        av_free(value);
        av_free(parsed_key);
        count++;
    }
    return count;
}

#if FF_API_AVFILTER_INIT_FILTER
int avfilter_init_filter(AVFilterContext *filter, const char *args, void *opaque)
{
    return avfilter_init_str(filter, args);
}
#endif

int avfilter_init_dict(AVFilterContext *ctx, AVDictionary **options)
{
    int ret = 0;

    if (ctx->filter->priv_class) {
        ret = av_opt_set_dict(ctx->priv, options);
        if (ret < 0) {
            av_log(ctx, AV_LOG_ERROR, "Error applying options to the filter.\n");
            return ret;
        }
    }

    if (ctx->filter->init_opaque)
        ret = ctx->filter->init_opaque(ctx, NULL);
    else if (ctx->filter->init)
        ret = ctx->filter->init(ctx);
    else if (ctx->filter->init_dict)
        ret = ctx->filter->init_dict(ctx, options);

    return ret;
}

int avfilter_init_str(AVFilterContext *filter, const char *args)
{
    AVDictionary *options = NULL;
    AVDictionaryEntry *e;
    int ret=0;

    if (args && *args) {
        if (!filter->filter->priv_class) {
            av_log(filter, AV_LOG_ERROR, "This filter does not take any "
                   "options, but options were provided: %s.\n", args);
            return AVERROR(EINVAL);
        }

#if FF_API_OLD_FILTER_OPTS
            if (   !strcmp(filter->filter->name, "format")     ||
                   !strcmp(filter->filter->name, "noformat")   ||
                   !strcmp(filter->filter->name, "frei0r")     ||
                   !strcmp(filter->filter->name, "frei0r_src") ||
                   !strcmp(filter->filter->name, "ocv")        ||
                   !strcmp(filter->filter->name, "pan")        ||
                   !strcmp(filter->filter->name, "pp")         ||
                   !strcmp(filter->filter->name, "aevalsrc")) {
            /* a hack for compatibility with the old syntax
             * replace colons with |s */
            char *copy = av_strdup(args);
            char *p    = copy;
            int nb_leading = 0; // number of leading colons to skip
            int deprecated = 0;

            if (!copy) {
                ret = AVERROR(ENOMEM);
                goto fail;
            }

            if (!strcmp(filter->filter->name, "frei0r") ||
                !strcmp(filter->filter->name, "ocv"))
                nb_leading = 1;
            else if (!strcmp(filter->filter->name, "frei0r_src"))
                nb_leading = 3;

            while (nb_leading--) {
                p = strchr(p, ':');
                if (!p) {
                    p = copy + strlen(copy);
                    break;
                }
                p++;
            }

            deprecated = strchr(p, ':') != NULL;

            if (!strcmp(filter->filter->name, "aevalsrc")) {
                deprecated = 0;
                while ((p = strchr(p, ':')) && p[1] != ':') {
                    const char *epos = strchr(p + 1, '=');
                    const char *spos = strchr(p + 1, ':');
                    const int next_token_is_opt = epos && (!spos || epos < spos);
                    if (next_token_is_opt) {
                        p++;
                        break;
                    }
                    /* next token does not contain a '=', assume a channel expression */
                    deprecated = 1;
                    *p++ = '|';
                }
                if (p && *p == ':') { // double sep '::' found
                    deprecated = 1;
                    memmove(p, p + 1, strlen(p));
                }
            } else
            while ((p = strchr(p, ':')))
                *p++ = '|';

            if (deprecated)
                av_log(filter, AV_LOG_WARNING, "This syntax is deprecated. Use "
                       "'|' to separate the list items.\n");

            av_log(filter, AV_LOG_DEBUG, "compat: called with args=[%s]\n", copy);
            ret = process_options(filter, &options, copy);
            av_freep(&copy);

            if (ret < 0)
                goto fail;
#endif
        } else {
#if CONFIG_MP_FILTER
            if (!strcmp(filter->filter->name, "mp")) {
                char *escaped;

                if (!strncmp(args, "filter=", 7))
                    args += 7;
                ret = av_escape(&escaped, args, ":=", AV_ESCAPE_MODE_BACKSLASH, 0);
                if (ret < 0) {
                    av_log(filter, AV_LOG_ERROR, "Unable to escape MPlayer filters arg '%s'\n", args);
                    goto fail;
                }
                ret = process_options(filter, &options, escaped);
                av_free(escaped);
            } else
#endif
            ret = process_options(filter, &options, args);
            if (ret < 0)
                goto fail;
        }
    }

    ret = avfilter_init_dict(filter, &options);
    if (ret < 0)
        goto fail;

    if ((e = av_dict_get(options, "", NULL, AV_DICT_IGNORE_SUFFIX))) {
        av_log(filter, AV_LOG_ERROR, "No such option: %s.\n", e->key);
        ret = AVERROR_OPTION_NOT_FOUND;
        goto fail;
    }

fail:
    av_dict_free(&options);

    return ret;
}

const char *avfilter_pad_get_name(const AVFilterPad *pads, int pad_idx)
{
    return pads[pad_idx].name;
}

enum AVMediaType avfilter_pad_get_type(const AVFilterPad *pads, int pad_idx)
{
    return pads[pad_idx].type;
}

static int default_filter_frame(AVFilterLink *link, AVFrame *frame)
{
    return ff_filter_frame(link->dst->outputs[0], frame);
}

static int ff_filter_frame_framed(AVFilterLink *link, AVFrame *frame)
{
    int (*filter_frame)(AVFilterLink *, AVFrame *);
    AVFilterPad *dst = link->dstpad;
    AVFrame *out;
    int ret;
    AVFilterCommand *cmd= link->dst->command_queue;
    int64_t pts;

    if (link->closed) {
        av_frame_free(&frame);
        return AVERROR_EOF;
    }

    if (!(filter_frame = dst->filter_frame))
        filter_frame = default_filter_frame;

    /* copy the frame if needed */
    if (dst->needs_writable && !av_frame_is_writable(frame)) {
        av_log(link->dst, AV_LOG_DEBUG, "Copying data in avfilter.\n");

        /* Maybe use ff_copy_buffer_ref instead? */
        switch (link->type) {
        case AVMEDIA_TYPE_VIDEO:
            out = ff_get_video_buffer(link, link->w, link->h);
            break;
        case AVMEDIA_TYPE_AUDIO:
            out = ff_get_audio_buffer(link, frame->nb_samples);
            break;
        default: return AVERROR(EINVAL);
        }
        if (!out) {
            av_frame_free(&frame);
            return AVERROR(ENOMEM);
        }
        av_frame_copy_props(out, frame);

        switch (link->type) {
        case AVMEDIA_TYPE_VIDEO:
            av_image_copy(out->data, out->linesize, (const uint8_t **)frame->data, frame->linesize,
                          frame->format, frame->width, frame->height);
            break;
        case AVMEDIA_TYPE_AUDIO:
            av_samples_copy(out->extended_data, frame->extended_data,
                            0, 0, frame->nb_samples,
                            av_get_channel_layout_nb_channels(frame->channel_layout),
                            frame->format);
            break;
        default: return AVERROR(EINVAL);
        }

        av_frame_free(&frame);
    } else
        out = frame;

    while(cmd && cmd->time <= out->pts * av_q2d(link->time_base)){
        av_log(link->dst, AV_LOG_DEBUG,
               "Processing command time:%f command:%s arg:%s\n",
               cmd->time, cmd->command, cmd->arg);
        avfilter_process_command(link->dst, cmd->command, cmd->arg, 0, 0, cmd->flags);
        ff_command_queue_pop(link->dst);
        cmd= link->dst->command_queue;
    }

    pts = out->pts;
    ret = filter_frame(link, out);
    link->frame_requested = 0;
    ff_update_link_current_pts(link, pts);
    return ret;
}

static int ff_filter_frame_needs_framing(AVFilterLink *link, AVFrame *frame)
{
    int insamples = frame->nb_samples, inpos = 0, nb_samples;
    AVFrame *pbuf = link->partial_buf;
    int nb_channels = av_frame_get_channels(frame);
    int ret = 0;

    link->flags |= FF_LINK_FLAG_REQUEST_LOOP;
    /* Handle framing (min_samples, max_samples) */
    while (insamples) {
        if (!pbuf) {
            AVRational samples_tb = { 1, link->sample_rate };
            pbuf = ff_get_audio_buffer(link, link->partial_buf_size);
            if (!pbuf) {
                av_log(link->dst, AV_LOG_WARNING,
                       "Samples dropped due to memory allocation failure.\n");
                return 0;
            }
            av_frame_copy_props(pbuf, frame);
            pbuf->pts = frame->pts +
                        av_rescale_q(inpos, samples_tb, link->time_base);
            pbuf->nb_samples = 0;
        }
        nb_samples = FFMIN(insamples,
                           link->partial_buf_size - pbuf->nb_samples);
        av_samples_copy(pbuf->extended_data, frame->extended_data,
                        pbuf->nb_samples, inpos,
                        nb_samples, nb_channels, link->format);
        inpos                   += nb_samples;
        insamples               -= nb_samples;
        pbuf->nb_samples += nb_samples;
        if (pbuf->nb_samples >= link->min_samples) {
            ret = ff_filter_frame_framed(link, pbuf);
            pbuf = NULL;
        }
    }
    av_frame_free(&frame);
    link->partial_buf = pbuf;
    return ret;
}

int ff_filter_frame(AVFilterLink *link, AVFrame *frame)
{
    FF_TPRINTF_START(NULL, filter_frame); ff_tlog_link(NULL, link, 1); ff_tlog(NULL, " "); ff_tlog_ref(NULL, frame, 1);

    /* Consistency checks */
    if (link->type == AVMEDIA_TYPE_VIDEO) {
        if (strcmp(link->dst->filter->name, "scale")) {
            av_assert1(frame->format                 == link->format);
            av_assert1(frame->width               == link->w);
            av_assert1(frame->height               == link->h);
        }
    } else {
        av_assert1(frame->format                == link->format);
        av_assert1(av_frame_get_channels(frame) == link->channels);
        av_assert1(frame->channel_layout        == link->channel_layout);
        av_assert1(frame->sample_rate           == link->sample_rate);
    }

    /* Go directly to actual filtering if possible */
    if (link->type == AVMEDIA_TYPE_AUDIO &&
        link->min_samples &&
        (link->partial_buf ||
         frame->nb_samples < link->min_samples ||
         frame->nb_samples > link->max_samples)) {
        return ff_filter_frame_needs_framing(link, frame);
    } else {
        return ff_filter_frame_framed(link, frame);
    }
}

const AVClass *avfilter_get_class(void)
{
    return &avfilter_class;
}<|MERGE_RESOLUTION|>--- conflicted
+++ resolved
@@ -365,7 +365,6 @@
     return min;
 }
 
-<<<<<<< HEAD
 void ff_update_link_current_pts(AVFilterLink *link, int64_t pts)
 {
     if (pts == AV_NOPTS_VALUE)
@@ -387,14 +386,7 @@
     return AVERROR(ENOSYS);
 }
 
-#define MAX_REGISTERED_AVFILTERS_NB 256
-
-static AVFilter *registered_avfilters[MAX_REGISTERED_AVFILTERS_NB + 1];
-
-static int next_registered_avfilter_idx = 0;
-=======
 static AVFilter *first_filter;
->>>>>>> fa2a34cd
 
 AVFilter *avfilter_get_by_name(const char *name)
 {
@@ -409,16 +401,8 @@
 
 int avfilter_register(AVFilter *filter)
 {
-<<<<<<< HEAD
+    AVFilter **f = &first_filter;
     int i;
-
-    if (next_registered_avfilter_idx == MAX_REGISTERED_AVFILTERS_NB) {
-        av_log(NULL, AV_LOG_ERROR,
-               "Maximum number of registered filters %d reached, "
-               "impossible to register filter with name '%s'\n",
-               MAX_REGISTERED_AVFILTERS_NB, filter->name);
-        return AVERROR(ENOMEM);
-    }
 
     for(i=0; filter->inputs && filter->inputs[i].name; i++) {
         const AVFilterPad *input = &filter->inputs[i];
@@ -426,14 +410,11 @@
                     || (!input->start_frame && !input->end_frame));
     }
 
-    registered_avfilters[next_registered_avfilter_idx++] = filter;
-=======
-    AVFilter **f = &first_filter;
     while (*f)
         f = &(*f)->next;
     *f = filter;
     filter->next = NULL;
->>>>>>> fa2a34cd
+
     return 0;
 }
 
@@ -482,30 +463,20 @@
 {
     AVFilter *f = NULL;
 
-<<<<<<< HEAD
     /* find the filter that corresponds to prev */
-    while (prev && *(f = av_filter_next(f)))
-        if ((*f)->priv_class == prev)
-            break;
-
-    /* could not find filter corresponding to prev */
-    if (prev && !(*f))
-        return NULL;
-
-    /* find next filter with specific options */
-    while (*(f = av_filter_next(f)))
-        if ((*f)->priv_class)
-            return (*f)->priv_class;
-=======
     while (prev && (f = avfilter_next(f)))
         if (f->priv_class == prev)
             break;
 
+    /* could not find filter corresponding to prev */
+    if (prev && !f)
+        return NULL;
+
+    /* find next filter with specific options */
     while ((f = avfilter_next(f)))
         if (f->priv_class)
             return f->priv_class;
 
->>>>>>> fa2a34cd
     return NULL;
 }
 
