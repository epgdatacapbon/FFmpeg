/*
 * Copyright (c) 2010 Stefano Sabatini
 * Copyright (c) 2008 Victor Paesa
 *
 * This file is part of FFmpeg.
 *
 * FFmpeg is free software; you can redistribute it and/or
 * modify it under the terms of the GNU Lesser General Public
 * License as published by the Free Software Foundation; either
 * version 2.1 of the License, or (at your option) any later version.
 *
 * FFmpeg is distributed in the hope that it will be useful,
 * but WITHOUT ANY WARRANTY; without even the implied warranty of
 * MERCHANTABILITY or FITNESS FOR A PARTICULAR PURPOSE.  See the GNU
 * Lesser General Public License for more details.
 *
 * You should have received a copy of the GNU Lesser General Public
 * License along with FFmpeg; if not, write to the Free Software
 * Foundation, Inc., 51 Franklin Street, Fifth Floor, Boston, MA 02110-1301 USA
 */

/**
 * @file
 * video presentation timestamp (PTS) modification filter
 */

/* #define DEBUG */

#include "libavutil/eval.h"
#include "libavutil/mathematics.h"
#include "avfilter.h"

<<<<<<< HEAD
static const char * const var_names[] = {
=======
static const char *const var_names[] = {
    "E",           ///< Euler number
>>>>>>> 5d42ac7f
    "INTERLACED",  ///< tell if the current frame is interlaced
    "N",           ///< frame number (starting at zero)
    "POS",         ///< original position in the file of the frame
    "PREV_INPTS",  ///< previous  input PTS
    "PREV_OUTPTS", ///< previous output PTS
    "PTS",         ///< original pts in the file of the frame
    "STARTPTS",   ///< PTS at start of movie
    "TB",          ///< timebase
    NULL
};

enum var_name {
    VAR_INTERLACED,
    VAR_N,
    VAR_POS,
    VAR_PREV_INPTS,
    VAR_PREV_OUTPTS,
    VAR_PTS,
    VAR_STARTPTS,
    VAR_TB,
    VAR_VARS_NB
};

typedef struct {
    AVExpr *expr;
    double var_values[VAR_VARS_NB];
} SetPTSContext;

static av_cold int init(AVFilterContext *ctx, const char *args, void *opaque)
{
    SetPTSContext *setpts = ctx->priv;
    int ret;

    if ((ret = av_expr_parse(&setpts->expr, args ? args : "PTS",
                             var_names, NULL, NULL, NULL, NULL, 0, ctx)) < 0) {
        av_log(ctx, AV_LOG_ERROR, "Error while parsing expression '%s'\n", args);
        return ret;
    }

    setpts->var_values[VAR_N          ] = 0.0;
    setpts->var_values[VAR_PREV_INPTS ] = NAN;
    setpts->var_values[VAR_PREV_OUTPTS] = NAN;
    setpts->var_values[VAR_STARTPTS   ] = NAN;
    return 0;
}

static int config_input(AVFilterLink *inlink)
{
    SetPTSContext *setpts = inlink->dst->priv;

    setpts->var_values[VAR_TB] = av_q2d(inlink->time_base);

    av_log(inlink->src, AV_LOG_INFO, "TB:%f\n", setpts->var_values[VAR_TB]);
    return 0;
}

#define D2TS(d)  (isnan(d) ? AV_NOPTS_VALUE : (int64_t)(d))
#define TS2D(ts) ((ts) == AV_NOPTS_VALUE ? NAN : (double)(ts))

static void start_frame(AVFilterLink *inlink, AVFilterBufferRef *inpicref)
{
    SetPTSContext *setpts = inlink->dst->priv;
    double d;
    AVFilterBufferRef *outpicref = avfilter_ref_buffer(inpicref, ~0);

    if (isnan(setpts->var_values[VAR_STARTPTS]))
        setpts->var_values[VAR_STARTPTS] = TS2D(inpicref->pts);

    setpts->var_values[VAR_INTERLACED] = inpicref->video->interlaced;
    setpts->var_values[VAR_PTS       ] = TS2D(inpicref->pts);
    setpts->var_values[VAR_POS       ] = inpicref->pos == -1 ? NAN : inpicref->pos;

    d = av_expr_eval(setpts->expr, setpts->var_values, NULL);
    outpicref->pts = D2TS(d);

#ifdef DEBUG
    av_log(inlink->dst, AV_LOG_DEBUG,
           "n:%"PRId64" interlaced:%d pos:%"PRId64" pts:%"PRId64" t:%f -> pts:%"PRId64" t:%f\n",
           (int64_t)setpts->var_values[VAR_N],
           (int)setpts->var_values[VAR_INTERLACED],
           inpicref ->pos,
           inpicref ->pts, inpicref ->pts * av_q2d(inlink->time_base),
           outpicref->pts, outpicref->pts * av_q2d(inlink->time_base));
#endif

    setpts->var_values[VAR_N] += 1.0;
    setpts->var_values[VAR_PREV_INPTS ] = TS2D(inpicref ->pts);
    setpts->var_values[VAR_PREV_OUTPTS] = TS2D(outpicref->pts);
    avfilter_start_frame(inlink->dst->outputs[0], outpicref);
}

static av_cold void uninit(AVFilterContext *ctx)
{
    SetPTSContext *setpts = ctx->priv;
    av_expr_free(setpts->expr);
    setpts->expr = NULL;
}

AVFilter avfilter_vf_setpts = {
    .name      = "setpts",
    .description = NULL_IF_CONFIG_SMALL("Set PTS for the output video frame."),
    .init      = init,
    .uninit    = uninit,

    .priv_size = sizeof(SetPTSContext),

    .inputs    = (const AVFilterPad[]) {{ .name       = "default",
                                    .type             = AVMEDIA_TYPE_VIDEO,
                                    .get_video_buffer = avfilter_null_get_video_buffer,
                                    .config_props     = config_input,
                                    .start_frame      = start_frame, },
                                  { .name = NULL }},
    .outputs   = (const AVFilterPad[]) {{ .name       = "default",
                                    .type             = AVMEDIA_TYPE_VIDEO, },
                                  { .name = NULL}},
};<|MERGE_RESOLUTION|>--- conflicted
+++ resolved
@@ -30,12 +30,7 @@
 #include "libavutil/mathematics.h"
 #include "avfilter.h"
 
-<<<<<<< HEAD
-static const char * const var_names[] = {
-=======
 static const char *const var_names[] = {
-    "E",           ///< Euler number
->>>>>>> 5d42ac7f
     "INTERLACED",  ///< tell if the current frame is interlaced
     "N",           ///< frame number (starting at zero)
     "POS",         ///< original position in the file of the frame
