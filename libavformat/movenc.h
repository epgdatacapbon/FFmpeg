--- conflicted
+++ resolved
@@ -209,12 +209,9 @@
 #define FF_MOV_FLAG_DASH                  (1 << 11)
 #define FF_MOV_FLAG_FRAG_DISCONT          (1 << 12)
 #define FF_MOV_FLAG_DELAY_MOOV            (1 << 13)
-<<<<<<< HEAD
-#define FF_MOV_FLAG_WRITE_COLR            (1 << 14)
-#define FF_MOV_FLAG_WRITE_GAMA            (1 << 15)
-=======
 #define FF_MOV_FLAG_GLOBAL_SIDX           (1 << 14)
->>>>>>> 26ac22e5
+#define FF_MOV_FLAG_WRITE_COLR            (1 << 15)
+#define FF_MOV_FLAG_WRITE_GAMA            (1 << 16)
 
 int ff_mov_write_packet(AVFormatContext *s, AVPacket *pkt);
 
