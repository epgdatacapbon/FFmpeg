--- conflicted
+++ resolved
@@ -87,16 +87,11 @@
     LATMContext *ctx = s->priv_data;
     AVCodecParameters *par = s->streams[0]->codecpar;
 
-<<<<<<< HEAD
-    if (avctx->codec_id == AV_CODEC_ID_AAC_LATM)
+    if (par->codec_id == AV_CODEC_ID_AAC_LATM)
         return 0;
 
-    if (avctx->extradata_size > 0 &&
-        latm_decode_extradata(ctx, avctx->extradata, avctx->extradata_size) < 0)
-=======
     if (par->extradata_size > 0 &&
         latm_decode_extradata(ctx, par->extradata, par->extradata_size) < 0)
->>>>>>> 9200514a
         return AVERROR_INVALIDDATA;
 
     return 0;
@@ -105,23 +100,13 @@
 static void latm_write_frame_header(AVFormatContext *s, PutBitContext *bs)
 {
     LATMContext *ctx = s->priv_data;
-<<<<<<< HEAD
-    AVCodecContext *avctx = s->streams[0]->codec;
-=======
     AVCodecParameters *par = s->streams[0]->codecpar;
-    GetBitContext gb;
->>>>>>> 9200514a
     int header_size;
 
     /* AudioMuxElement */
     put_bits(bs, 1, !!ctx->counter);
 
     if (!ctx->counter) {
-<<<<<<< HEAD
-=======
-        init_get_bits(&gb, par->extradata, par->extradata_size * 8);
-
->>>>>>> 9200514a
         /* StreamMuxConfig */
         put_bits(bs, 1, 0); /* audioMuxVersion */
         put_bits(bs, 1, 1); /* allStreamsSameTimeFraming */
@@ -131,23 +116,16 @@
 
         /* AudioSpecificConfig */
         if (ctx->object_type == AOT_ALS) {
-<<<<<<< HEAD
-            header_size = avctx->extradata_size-(ctx->off >> 3);
-            avpriv_copy_bits(bs, &avctx->extradata[ctx->off >> 3], header_size);
+            header_size = par->extradata_size-(ctx->off >> 3);
+            avpriv_copy_bits(bs, &par->extradata[ctx->off >> 3], header_size);
         } else {
             // + 3 assumes not scalable and dependsOnCoreCoder == 0,
             // see decode_ga_specific_config in libavcodec/aacdec.c
-            avpriv_copy_bits(bs, avctx->extradata, ctx->off + 3);
-=======
-            header_size = par->extradata_size-(ctx->off + 7) >> 3;
-            avpriv_copy_bits(bs, &par->extradata[ctx->off], header_size);
-        } else {
             avpriv_copy_bits(bs, par->extradata, ctx->off + 3);
->>>>>>> 9200514a
 
             if (!ctx->channel_conf) {
                 GetBitContext gb;
-                int ret = init_get_bits8(&gb, avctx->extradata, avctx->extradata_size);
+                int ret = init_get_bits8(&gb, par->extradata, par->extradata_size);
                 av_assert0(ret >= 0); // extradata size has been checked already, so this should not fail
                 skip_bits_long(&gb, ctx->off + 3);
                 avpriv_copy_pce_data(bs, &gb);
@@ -173,10 +151,10 @@
     int i, len;
     uint8_t loas_header[] = "\x56\xe0\x00";
 
-    if (s->streams[0]->codec->codec_id == AV_CODEC_ID_AAC_LATM)
+    if (s->streams[0]->codecpar->codec_id == AV_CODEC_ID_AAC_LATM)
         return ff_raw_write_packet(s, pkt);
 
-    if (!s->streams[0]->codec->extradata) {
+    if (!s->streams[0]->codecpar->extradata) {
         if(pkt->size > 2 && pkt->data[0] == 0x56 && (pkt->data[1] >> 4) == 0xe &&
             (AV_RB16(pkt->data + 1) & 0x1FFF) + 3 == pkt->size)
             return ff_raw_write_packet(s, pkt);
@@ -240,7 +218,7 @@
     int ret = 1;
     AVStream *st = s->streams[pkt->stream_index];
 
-    if (st->codec->codec_id == AV_CODEC_ID_AAC) {
+    if (st->codecpar->codec_id == AV_CODEC_ID_AAC) {
         if (pkt->size > 2 && (AV_RB16(pkt->data) & 0xfff0) == 0xfff0)
             ret = ff_stream_add_bitstream_filter(st, "aac_adtstoasc", NULL);
     }
