--- conflicted
+++ resolved
@@ -288,16 +288,7 @@
 
         avpriv_set_pts_info(c->vst, 64, c->sys->time_base.num,
                             c->sys->time_base.den);
-<<<<<<< HEAD
-        avctx->time_base = c->sys->time_base;
-=======
         c->vst->avg_frame_rate = av_inv_q(c->vst->time_base);
-        if (!avctx->width) {
-            avctx->width  = c->sys->width;
-            avctx->height = c->sys->height;
-        }
-        avctx->pix_fmt = c->sys->pix_fmt;
->>>>>>> 79f2c426
 
         /* finding out SAR is a little bit messy */
         vsc_pack = dv_extract_pack(frame, dv_video_control);
